<?xml version="1.0" encoding="UTF-8"?>
<!-- 
  Copyright (C) 2015 The Android Open Source Project

  Licensed under the Apache License, Version 2.0 (the "License");
  you may not use this file except in compliance with the License.
  You may obtain a copy of the License at

    http://www.apache.org/licenses/LICENSE-2.0

  Unless required by applicable law or agreed to in writing, software
  distributed under the License is distributed on an "AS IS" BASIS,
  WITHOUT WARRANTIES OR CONDITIONS OF ANY KIND, either express or implied.
  See the License for the specific language governing permissions and
  limitations under the License.
   -->

<resources xmlns:android="http://schemas.android.com/apk/res/android"
    xmlns:xliff="urn:oasis:names:tc:xliff:document:1.2">
    <string name="app_name" msgid="1756503303878374382">"Lommeregner"</string>
    <string name="dec_point" msgid="8920102493070918054">","</string>
    <string name="mode_deg" msgid="1146123354434332479">"grad"</string>
    <string name="mode_rad" msgid="1434228830085760996">"rad"</string>
    <string name="clr" msgid="6730945431543327337">"ryd"</string>
    <string name="cleared" msgid="3952521190281880880">"ryddet"</string>
    <string name="del" msgid="5878069000864178910">"slet"</string>
    <string name="desc_const_e" msgid="1889187337970539507">"Eulers tal"</string>
    <string name="desc_const_pi" msgid="5430918714009441655">"pi"</string>
    <string name="desc_dec_point" msgid="5725254504360445023">"punktum"</string>
    <string name="desc_lparen" msgid="8688758170211924916">"venstre parentes"</string>
    <string name="desc_rparen" msgid="7920608385146151731">"højre parentes"</string>
    <string name="desc_fun_cos" msgid="3787913784504974731">"cosinus"</string>
    <string name="desc_fun_ln" msgid="2505119732546227166">"naturlig logaritme"</string>
    <string name="desc_fun_log" msgid="4202230639814060062">"logaritme"</string>
    <string name="desc_fun_sin" msgid="7425661271929838876">"sinus"</string>
    <string name="desc_fun_tan" msgid="3545496562069310036">"tangens"</string>
    <string name="desc_fun_arccos" msgid="7583077865497939123">"invers cosinus"</string>
    <string name="desc_fun_arcsin" msgid="8592309261123302915">"invers sinus"</string>
    <string name="desc_fun_arctan" msgid="6891388393360447455">"invers tangens"</string>
    <string name="desc_fun_10pow" msgid="3972646467174520812">"10 i n\'te potens"</string>
    <string name="desc_fun_exp" msgid="657106837530588390">"eksponentiel funktion"</string>
    <string name="desc_op_sqr" msgid="693577095029219627">"i anden"</string>
    <string name="desc_op_add" msgid="5539599782598050813">"plustegn"</string>
    <string name="desc_op_div" msgid="3032399266115257498">"divider"</string>
    <string name="desc_op_fact" msgid="6142780103294179702">"faktor"</string>
    <string name="desc_op_mul" msgid="6882122010553947015">"gange"</string>
    <string name="desc_op_pct" msgid="2466179646911499434">"procent"</string>
    <string name="desc_op_pow" msgid="6010144442344099030">"potens"</string>
    <string name="desc_op_sqrt" msgid="6882241473601721767">"kvadratrod"</string>
    <string name="desc_op_sub" msgid="2744940875059679129">"minus"</string>
    <string name="desc_mode_deg" msgid="4129831241246511710">"gradtilstand"</string>
    <string name="desc_mode_rad" msgid="730135521908627673">"radiantilstand"</string>
    <string name="desc_switch_deg" msgid="6675211986921592374">"skift til grader"</string>
    <string name="desc_switch_rad" msgid="2845875847488919914">"skift til radianer"</string>
    <string name="desc_eq" msgid="3349320880874699285">"lig med"</string>
    <string name="desc_clr" msgid="737502124268890797">"ryd"</string>
    <string name="desc_del" msgid="7879515781929311432">"slet"</string>
    <string name="desc_inv_off" msgid="3672218250519616068">"vis inversfunktioner"</string>
    <string name="desc_inv_on" msgid="2515675590767677178">"skjul inversfunktioner"</string>
    <string name="error_nan" msgid="5674077944929888710">"Ikke et tal"</string>
    <string name="error_syntax" msgid="4786987111228645602">"Ugyldigt udtryk"</string>
    <string name="error_aborted" msgid="3402238176316342537">"Afbrudt"</string>
    <string name="error_overflow" msgid="7800547394563434764">"Uendeligt?"</string>
    <string name="error_zero_divide" msgid="458040988686661801">"Ingen division med 0"</string>
    <string name="text_copied_toast" msgid="2104264466812485425">"Teksten blev kopieret"</string>
    <string name="cancelled" msgid="1618889609742874632">"Beregningen blev annulleret"</string>
    <string name="timeout" msgid="802690170415591535">"Timeout. Værdien kan være uendelig eller udefineret."</string>
    <string name="ok_remove_timeout" msgid="8344529153919268011">"Brug længere timeouts"</string>
    <string name="dismiss" msgid="7872443888515066216">"Luk"</string>
    <string name="exact" msgid="2597237880041789948">"(eksakt)"</string>
    <string name="approximate" msgid="7117143366610670836">"(± 1 i sidste ciffer)"</string>
    <string name="menu_leading" msgid="2338520833272667740">"Svar med indledende cifre"</string>
<<<<<<< HEAD
    <string name="menu_fraction" msgid="1247477377840252234">"Vis som brøk"</string>
=======
    <string name="menu_fraction" msgid="1247477377840252234">"Svar som brøk"</string>
>>>>>>> 3a05c7e0
    <string name="menu_licenses" msgid="1890541368064108592">"Open source-licenser"</string>
</resources><|MERGE_RESOLUTION|>--- conflicted
+++ resolved
@@ -70,10 +70,6 @@
     <string name="exact" msgid="2597237880041789948">"(eksakt)"</string>
     <string name="approximate" msgid="7117143366610670836">"(± 1 i sidste ciffer)"</string>
     <string name="menu_leading" msgid="2338520833272667740">"Svar med indledende cifre"</string>
-<<<<<<< HEAD
-    <string name="menu_fraction" msgid="1247477377840252234">"Vis som brøk"</string>
-=======
     <string name="menu_fraction" msgid="1247477377840252234">"Svar som brøk"</string>
->>>>>>> 3a05c7e0
     <string name="menu_licenses" msgid="1890541368064108592">"Open source-licenser"</string>
 </resources>