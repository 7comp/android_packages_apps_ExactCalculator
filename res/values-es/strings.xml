--- conflicted
+++ resolved
@@ -19,7 +19,7 @@
     xmlns:xliff="urn:oasis:names:tc:xliff:document:1.2">
     <string name="app_name" msgid="1756503303878374382">"Calculadora"</string>
     <string name="dec_point" msgid="8920102493070918054">","</string>
-    <string name="mode_deg" msgid="1146123354434332479">"grad"</string>
+    <string name="mode_deg" msgid="1146123354434332479">"deg"</string>
     <string name="mode_rad" msgid="1434228830085760996">"rad"</string>
     <string name="clr" msgid="6730945431543327337">"bor"</string>
     <string name="cleared" msgid="3952521190281880880">"borrados"</string>
@@ -57,14 +57,10 @@
     <string name="desc_del" msgid="7879515781929311432">"eliminar"</string>
     <string name="desc_inv_off" msgid="3672218250519616068">"muestra las funciones inversas"</string>
     <string name="desc_inv_on" msgid="2515675590767677178">"oculta las funciones inversas"</string>
-<<<<<<< HEAD
-    <string name="error_nan" msgid="5674077944929888710">"No es número"</string>
-=======
     <string name="desc_formula" msgid="8056588859637585007">"Sin fórmula"</string>
     <string name="desc_num_pad" msgid="515720457459745571">"Números y operaciones básicas"</string>
     <string name="desc_adv_pad" msgid="3794276256462677914">"Operaciones avanzadas"</string>
     <string name="error_nan" msgid="5674077944929888710">"No es un número"</string>
->>>>>>> 2b028318
     <string name="error_syntax" msgid="4786987111228645602">"Expresión incorrecta"</string>
     <string name="error_aborted" msgid="3402238176316342537">"Cancelado"</string>
     <string name="error_overflow" msgid="7800547394563434764">"¿Infinito?"</string>
@@ -73,7 +69,7 @@
     <string name="cancelled" msgid="1618889609742874632">"Cálculo cancelado"</string>
     <string name="timeout" msgid="802690170415591535">"Tiempo de espera agotado. Es posible que el valor sea infinito o no esté definido."</string>
     <string name="ok_remove_timeout" msgid="8344529153919268011">"Utilizar tiempos de espera más largos"</string>
-    <string name="dismiss" msgid="7872443888515066216">"Aceptar"</string>
+    <string name="dismiss" msgid="7872443888515066216">"Descartar"</string>
     <string name="exact" msgid="2597237880041789948">"(exacto)"</string>
     <string name="approximate" msgid="7117143366610670836">"(±1 en el último dígito)"</string>
     <string name="menu_leading" msgid="2338520833272667740">"Responder con dígitos iniciales"</string>
