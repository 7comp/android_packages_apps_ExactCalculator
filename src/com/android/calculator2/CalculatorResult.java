/*
 * Copyright (C) 2016 The Android Open Source Project
 *
 * Licensed under the Apache License, Version 2.0 (the "License");
 * you may not use this file except in compliance with the License.
 * You may obtain a copy of the License at
 *
 *      http://www.apache.org/licenses/LICENSE-2.0
 *
 * Unless required by applicable law or agreed to in writing, software
 * distributed under the License is distributed on an "AS IS" BASIS,
 * WITHOUT WARRANTIES OR CONDITIONS OF ANY KIND, either express or implied.
 * See the License for the specific language governing permissions and
 * limitations under the License.
 */

package com.android.calculator2;

import android.annotation.TargetApi;
import android.content.ClipData;
import android.content.ClipDescription;
import android.content.ClipboardManager;
import android.content.Context;
import android.graphics.Rect;
import android.os.Build;
import android.support.v4.content.ContextCompat;
import android.support.v4.os.BuildCompat;
import android.text.Layout;
import android.text.Spannable;
import android.text.SpannableString;
import android.text.Spanned;
import android.text.TextPaint;
import android.text.style.BackgroundColorSpan;
import android.text.style.ForegroundColorSpan;
import android.text.style.RelativeSizeSpan;
import android.util.AttributeSet;
import android.view.ActionMode;
import android.view.ContextMenu;
import android.view.GestureDetector;
import android.view.Menu;
import android.view.MenuInflater;
import android.view.MenuItem;
import android.view.MotionEvent;
import android.view.View;
import android.widget.OverScroller;
import android.widget.Toast;

// A text widget that is "infinitely" scrollable to the right,
// and obtains the text to display via a callback to Logic.
public class CalculatorResult extends AlignedTextView implements MenuItem.OnMenuItemClickListener {
    static final int MAX_RIGHT_SCROLL = 10000000;
    static final int INVALID = MAX_RIGHT_SCROLL + 10000;
        // A larger value is unlikely to avoid running out of space
    final OverScroller mScroller;
    final GestureDetector mGestureDetector;
    class MyTouchListener implements View.OnTouchListener {
        @Override
        public boolean onTouch(View v, MotionEvent event) {
            return mGestureDetector.onTouchEvent(event);
        }
    }
    final MyTouchListener mTouchListener = new MyTouchListener();
    private Evaluator mEvaluator;
    private boolean mScrollable = false;
                            // A scrollable result is currently displayed.
    private boolean mValid = false;
                            // The result holds something valid; either a a number or an error
                            // message.
    // A suffix of "Pos" denotes a pixel offset.  Zero represents a scroll position
    // in which the decimal point is just barely visible on the right of the display.
    private int mCurrentPos;// Position of right of display relative to decimal point, in pixels.
                            // Large positive values mean the decimal point is scrolled off the
                            // left of the display.  Zero means decimal point is barely displayed
                            // on the right.
    private int mLastPos;   // Position already reflected in display. Pixels.
    private int mMinPos;    // Minimum position to avoid unnecessary blanks on the left. Pixels.
    private int mMaxPos;    // Maximum position before we start displaying the infinite
                            // sequence of trailing zeroes on the right. Pixels.
    private int mWholeLen;  // Length of the whole part of current result.
    // In the following, we use a suffix of Offset to denote a character position in a numeric
    // string relative to the decimal point.  Positive is to the right and negative is to
    // the left. 1 = tenths position, -1 = units.  Integer.MAX_VALUE is sometimes used
    // for the offset of the last digit in an a nonterminating decimal expansion.
    // We use the suffix "Index" to denote a zero-based index into a string representing a
    // result.
    private int mMaxCharOffset;  // Character offset from decimal point of rightmost digit
                                 // that should be displayed, plus the length of any exponent
                                 // needed to display that digit.
                                 // Limited to MAX_RIGHT_SCROLL. Often the same as:
    private int mLsdOffset;      // Position of least-significant digit in result
    private int mLastDisplayedOffset; // Offset of last digit actually displayed after adding
                                      // exponent.
    private boolean mWholePartFits;  // Scientific notation not needed for initial display.
    private float mNoExponentCredit;
                            // Fraction of digit width saved by avoiding scientific notation.
                            // Only accessed from UI thread.
    private boolean mAppendExponent;
                            // The result fits entirely in the display, even with an exponent,
                            // but not with grouping separators. Since the result is not
                            // scrollable, and we do not add the exponent to max. scroll position,
                            // append an exponent insteadd of replacing trailing digits.
    private final Object mWidthLock = new Object();
                            // Protects the next five fields.  These fields are only
                            // Updated by the UI thread, and read accesses by the UI thread
                            // sometimes do not acquire the lock.
    private int mWidthConstraint = -1;
                            // Our total width in pixels minus space for ellipsis.
    private float mCharWidth = 1;
                            // Maximum character width. For now we pretend that all characters
                            // have this width.
                            // TODO: We're not really using a fixed width font.  But it appears
                            // to be close enough for the characters we use that the difference
                            // is not noticeable.
    private float mGroupingSeparatorWidthRatio;
                            // Fraction of digit width occupied by a digit separator.
    private float mDecimalCredit;
                            // Fraction of digit width saved by replacing digit with decimal point.
    private float mNoEllipsisCredit;
                            // Fraction of digit width saved by both replacing ellipsis with digit
                            // and avoiding scientific notation.
    private static final int MAX_WIDTH = 100;
                            // Maximum number of digits displayed.
    public static final int MAX_LEADING_ZEROES = 6;
                            // Maximum number of leading zeroes after decimal point before we
                            // switch to scientific notation with negative exponent.
    public static final int MAX_TRAILING_ZEROES = 6;
                            // Maximum number of trailing zeroes before the decimal point before
                            // we switch to scientific notation with positive exponent.
    private static final int SCI_NOTATION_EXTRA = 1;
                            // Extra digits for standard scientific notation.  In this case we
                            // have a decimal point and no ellipsis.
                            // We assume that we do not drop digits to make room for the decimal
                            // point in ordinary scientific notation. Thus >= 1.
    private static final int MAX_COPY_EXTRA = 100;
                            // The number of extra digits we are willing to compute to copy
                            // a result as an exact number.
    private static final int MAX_RECOMPUTE_DIGITS = 2000;
                            // The maximum number of digits we're willing to recompute in the UI
                            // thread.  We only do this for known rational results, where we
                            // can bound the computation cost.
    private final ForegroundColorSpan mExponentColorSpan;
    private final BackgroundColorSpan mHighlightSpan;

    private ActionMode mActionMode;
    private ActionMode.Callback mCopyActionModeCallback;
    private ContextMenu mContextMenu;

    public CalculatorResult(Context context, AttributeSet attrs) {
        super(context, attrs);
        mScroller = new OverScroller(context);
        mHighlightSpan = new BackgroundColorSpan(getHighlightColor());
        mExponentColorSpan = new ForegroundColorSpan(
                ContextCompat.getColor(context, R.color.display_result_exponent_text_color));
        mGestureDetector = new GestureDetector(context,
            new GestureDetector.SimpleOnGestureListener() {
                @Override
                public boolean onDown(MotionEvent e) {
                    return true;
                }
                @Override
                public boolean onFling(MotionEvent e1, MotionEvent e2,
                                       float velocityX, float velocityY) {
                    if (!mScroller.isFinished()) {
                        mCurrentPos = mScroller.getFinalX();
                    }
                    mScroller.forceFinished(true);
                    stopActionModeOrContextMenu();
                    CalculatorResult.this.cancelLongPress();
                    // Ignore scrolls of error string, etc.
                    if (!mScrollable) return true;
                    mScroller.fling(mCurrentPos, 0, - (int) velocityX, 0  /* horizontal only */,
                                    mMinPos, mMaxPos, 0, 0);
                    postInvalidateOnAnimation();
                    return true;
                }
                @Override
                public boolean onScroll(MotionEvent e1, MotionEvent e2,
                                        float distanceX, float distanceY) {
                    int distance = (int)distanceX;
                    if (!mScroller.isFinished()) {
                        mCurrentPos = mScroller.getFinalX();
                    }
                    mScroller.forceFinished(true);
                    stopActionModeOrContextMenu();
                    CalculatorResult.this.cancelLongPress();
                    if (!mScrollable) return true;
                    if (mCurrentPos + distance < mMinPos) {
                        distance = mMinPos - mCurrentPos;
                    } else if (mCurrentPos + distance > mMaxPos) {
                        distance = mMaxPos - mCurrentPos;
                    }
                    int duration = (int)(e2.getEventTime() - e1.getEventTime());
                    if (duration < 1 || duration > 100) duration = 10;
                    mScroller.startScroll(mCurrentPos, 0, distance, 0, (int)duration);
                    postInvalidateOnAnimation();
                    return true;
                }
                @Override
                public void onLongPress(MotionEvent e) {
                    if (mValid) {
                        mActionMode = startActionMode(mCopyActionModeCallback,
                                ActionMode.TYPE_FLOATING);
                    }
                }
            });
<<<<<<< HEAD
        setOnTouchListener(mTouchListener);
        setHorizontallyScrolling(false);  // do it ourselves
        setCursorVisible(false);
        mExponentColorSpan = new ForegroundColorSpan(
                context.getColor(R.color.display_result_exponent_text_color));
=======
        setOnTouchListener(new View.OnTouchListener() {
            @Override
            public boolean onTouch(View v, MotionEvent event) {
                return mGestureDetector.onTouchEvent(event);
            }
        });
>>>>>>> 2cf12891

        if (Build.VERSION.SDK_INT >= Build.VERSION_CODES.M) {
            setupActionMode();
        } else {
            setupContextMenu();
        }

        setCursorVisible(false);
    }

    void setEvaluator(Evaluator evaluator) {
        mEvaluator = evaluator;
    }

    // Compute maximum digit width the hard way.
    private static float getMaxDigitWidth(TextPaint paint) {
        // Compute the maximum advance width for each digit, thus accounting for between-character
        // spaces. If we ever support other kinds of digits, we may have to avoid kerning effects
        // that could reduce the advance width within this particular string.
        final String allDigits = "0123456789";
        final float[] widths = new float[allDigits.length()];
        paint.getTextWidths(allDigits, widths);
        float maxWidth = 0;
        for (float x : widths) {
            maxWidth = Math.max(x, maxWidth);
        }
        return maxWidth;
    }

    @Override
    protected void onMeasure(int widthMeasureSpec, int heightMeasureSpec) {
        if (!isLaidOut()) {
            // Set a minimum height so scaled error messages won't affect our layout.
            setMinimumHeight(getLineHeight() + getCompoundPaddingBottom()
                    + getCompoundPaddingTop());
        }

        final TextPaint paint = getPaint();
        final Context context = getContext();
        final float newCharWidth = getMaxDigitWidth(paint);
        // Digits are presumed to have no more than newCharWidth.
        // There are two instances when we know that the result is otherwise narrower than
        // expected:
        // 1. For standard scientific notation (our type 1), we know that we have a norrow decimal
        // point and no (usually wide) ellipsis symbol. We allow one extra digit
        // (SCI_NOTATION_EXTRA) to compensate, and consider that in determining available width.
        // 2. If we are using digit grouping separators and a decimal point, we give ourselves
        // a fractional extra space for those separators, the value of which depends on whether
        // there is also an ellipsis.
        //
        // Maximum extra space we need in various cases:
        // Type 1 scientific notation, assuming ellipsis, minus sign and E are wider than a digit:
        //    Two minus signs + "E" + "." - 3 digits.
        // Type 2 scientific notation:
        //    Ellipsis + "E" + "-" - 3 digits.
        // In the absence of scientific notation, we may need a little less space.
        // We give ourselves a bit of extra credit towards comma insertion and give
        // ourselves more if we have either
        //    No ellipsis, or
        //    A decimal separator.

        // Calculate extra space we need to reserve, in addition to character count.
        final float decimalSeparatorWidth = Layout.getDesiredWidth(
                context.getString(R.string.dec_point), paint);
        final float minusWidth = Layout.getDesiredWidth(context.getString(R.string.op_sub), paint);
        final float minusExtraWidth = Math.max(minusWidth - newCharWidth, 0.0f);
        final float ellipsisWidth = Layout.getDesiredWidth(KeyMaps.ELLIPSIS, paint);
        final float ellipsisExtraWidth =  Math.max(ellipsisWidth - newCharWidth, 0.0f);
        final float expWidth = Layout.getDesiredWidth(KeyMaps.translateResult("e"), paint);
        final float expExtraWidth =  Math.max(expWidth - newCharWidth, 0.0f);
        final float type1Extra = 2 * minusExtraWidth + expExtraWidth + decimalSeparatorWidth;
        final float type2Extra = ellipsisExtraWidth + expExtraWidth + minusExtraWidth;
        final float extraWidth = Math.max(type1Extra, type2Extra);
        final int intExtraWidth = (int) Math.ceil(extraWidth) + 1 /* to cover rounding sins */;
        final int newWidthConstraint = MeasureSpec.getSize(widthMeasureSpec)
                - (getPaddingLeft() + getPaddingRight()) - intExtraWidth;

        // Calculate other width constants we need to handle grouping separators.
        final float groupingSeparatorW =
                Layout.getDesiredWidth(KeyMaps.translateResult(","), paint);
        // Credits in the absence of any scientific notation:
        float noExponentCredit = extraWidth - Math.max(ellipsisExtraWidth, minusExtraWidth);
        final float noEllipsisCredit = extraWidth - minusExtraWidth;  // includes noExponentCredit.
        final float decimalCredit = Math.max(newCharWidth - decimalSeparatorWidth, 0.0f);

        mNoExponentCredit = noExponentCredit / newCharWidth;
        synchronized(mWidthLock) {
            mWidthConstraint = newWidthConstraint;
            mCharWidth = newCharWidth;
            mNoEllipsisCredit = noEllipsisCredit / newCharWidth;
            mDecimalCredit = decimalCredit / newCharWidth;
            mGroupingSeparatorWidthRatio = groupingSeparatorW / newCharWidth;
        }

        super.onMeasure(widthMeasureSpec, heightMeasureSpec);
    }

    /**
     * Return the number of additional digit widths required to add digit separators to
     * the supplied string prefix.
     * The string prefix is assumed to represent a whole number, after skipping leading non-digits.
     * Callable from non-UI thread.
     */
    public float separatorChars(String s, int len) {
        int start = 0;
        while (start < len && !Character.isDigit(s.charAt(start))) {
            ++start;
        }
        // We assume the rest consists of digits, and for consistency with the rest
        // of the code, we assume all digits have width mCharWidth.
        final int nDigits = len - start;
        // We currently insert a digit separator every three digits.
        final int nSeparators = (nDigits - 1) / 3;
        synchronized(mWidthLock) {
            // Always return an upper bound, even in the presence of rounding errors.
            return nSeparators * mGroupingSeparatorWidthRatio;
        }
    }

    /**
     * Return extra width credit for absence of ellipsis, as fraction of a digit width.
     * May be called by non-UI thread.
     */
    public float getNoEllipsisCredit() {
        synchronized(mWidthLock) {
            return mNoEllipsisCredit;
        }
    }

    /**
     * Return extra width credit for presence of a decimal point, as fraction of a digit width.
     * May be called by non-UI thread.
     */
    public float getDecimalCredit() {
        synchronized(mWidthLock) {
            return mDecimalCredit;
        }
    }

    // Return the length of the exponent representation for the given exponent, in
    // characters.
    private final int expLen(int exp) {
        if (exp == 0) return 0;
        final int abs_exp_digits = (int) Math.ceil(Math.log10(Math.abs((double)exp))
                + 0.0000000001d /* Round whole numbers to next integer */);
        return abs_exp_digits + (exp >= 0 ? 1 : 2);
    }

    /**
     * Initiate display of a new result.
     * Only called from UI thread.
     * The parameters specify various properties of the result.
     * @param initPrec Initial display precision computed by evaluator. (1 = tenths digit)
     * @param msd Position of most significant digit.  Offset from left of string.
                  Evaluator.INVALID_MSD if unknown.
     * @param leastDigPos Position of least significant digit (1 = tenths digit)
     *                    or Integer.MAX_VALUE.
     * @param truncatedWholePart Result up to but not including decimal point.
                                 Currently we only use the length.
     */
    void displayResult(int initPrec, int msd, int leastDigPos, String truncatedWholePart) {
        initPositions(initPrec, msd, leastDigPos, truncatedWholePart);
        redisplay();
    }

    /**
     * Set up scroll bounds (mMinPos, mMaxPos, etc.) and determine whether the result is
     * scrollable, based on the supplied information about the result.
     * This is unfortunately complicated because we need to predict whether trailing digits
     * will eventually be replaced by an exponent.
     * Just appending the exponent during formatting would be simpler, but would produce
     * jumpier results during transitions.
     * Only called from UI thread.
     */
    private void initPositions(int initPrecOffset, int msdIndex, int lsdOffset,
            String truncatedWholePart) {
        int maxChars = getMaxChars();
        mWholeLen = truncatedWholePart.length();
        // Allow a tiny amount of slop for associativity/rounding differences in length
        // calculation.  If getPreferredPrec() decided it should fit, we want to make it fit, too.
        // We reserved one extra pixel, so the extra length is OK.
        final int nSeparatorChars = (int) Math.ceil(
                separatorChars(truncatedWholePart, truncatedWholePart.length())
                - getNoEllipsisCredit() - 0.0001f);
        mWholePartFits = mWholeLen + nSeparatorChars <= maxChars;
        mLastPos = INVALID;
        mLsdOffset = lsdOffset;
        mAppendExponent = false;
        // Prevent scrolling past initial position, which is calculated to show leading digits.
        mCurrentPos = mMinPos = (int) Math.round(initPrecOffset * mCharWidth);
        if (msdIndex == Evaluator.INVALID_MSD) {
            // Possible zero value
            if (lsdOffset == Integer.MIN_VALUE) {
                // Definite zero value.
                mMaxPos = mMinPos;
                mMaxCharOffset = (int) Math.round(mMaxPos/mCharWidth);
                mScrollable = false;
            } else {
                // May be very small nonzero value.  Allow user to find out.
                mMaxPos = mMaxCharOffset = MAX_RIGHT_SCROLL;
                mMinPos -= mCharWidth;  // Allow for future minus sign.
                mScrollable = true;
            }
            return;
        }
        int negative = truncatedWholePart.charAt(0) == '-' ? 1 : 0;
        if (msdIndex > mWholeLen && msdIndex <= mWholeLen + 3) {
            // Avoid tiny negative exponent; pretend msdIndex is just to the right of decimal point.
            msdIndex = mWholeLen - 1;
        }
        // Set to position of leftmost significant digit relative to dec. point. Usually negative.
        int minCharOffset = msdIndex - mWholeLen;
        if (minCharOffset > -1 && minCharOffset < MAX_LEADING_ZEROES + 2) {
            // Small number of leading zeroes, avoid scientific notation.
            minCharOffset = -1;
        }
        if (lsdOffset < MAX_RIGHT_SCROLL) {
            mMaxCharOffset = lsdOffset;
            if (mMaxCharOffset < -1 && mMaxCharOffset > -(MAX_TRAILING_ZEROES + 2)) {
                mMaxCharOffset = -1;
            }
            // lsdOffset is positive or negative, never 0.
            int currentExpLen = 0;  // Length of required standard scientific notation exponent.
            if (mMaxCharOffset < -1) {
                currentExpLen = expLen(-minCharOffset - 1);
            } else if (minCharOffset > -1 || mMaxCharOffset >= maxChars) {
                // Number is either entirely to the right of decimal point, or decimal point is
                // not visible when scrolled to the right.
                currentExpLen = expLen(-minCharOffset);
            }
            // Exponent length does not included added decimal point.  But whenever we add a
            // decimal point, we allow an extra character (SCI_NOTATION_EXTRA).
            final int separatorLength = mWholePartFits && minCharOffset < -3 ? nSeparatorChars : 0;
            mScrollable = (mMaxCharOffset + currentExpLen + separatorLength - minCharOffset
                    + negative >= maxChars);
            // Now adjust mMaxCharOffset for any required exponent.
            int newMaxCharOffset;
            if (currentExpLen > 0) {
                if (mScrollable) {
                    // We'll use exponent corresponding to leastDigPos when scrolled to right.
                    newMaxCharOffset = mMaxCharOffset + expLen(-lsdOffset);
                } else {
                    newMaxCharOffset = mMaxCharOffset + currentExpLen;
                }
                if (mMaxCharOffset <= -1 && newMaxCharOffset > -1) {
                    // Very unlikely; just drop exponent.
                    mMaxCharOffset = -1;
                } else {
                    mMaxCharOffset = Math.min(newMaxCharOffset, MAX_RIGHT_SCROLL);
                }
                mMaxPos = Math.min((int) Math.round(mMaxCharOffset * mCharWidth),
                        MAX_RIGHT_SCROLL);
            } else if (!mWholePartFits && !mScrollable) {
                // Corner case in which entire number fits, but not with grouping separators.  We
                // will use an exponent in un-scrolled position, which may hide digits.  Scrolling
                // by one character will remove the exponent and reveal the last digits.  Note
                // that in the forced scientific notation case, the exponent length is not
                // factored into mMaxCharOffset, since we do not want such an increase to impact
                // scrolling behavior.  In the unscrollable case, we thus have to append the
                // exponent at the end using the forcePrecision argument to formatResult, in order
                // to ensure that we get the entire result.
                mScrollable = (mMaxCharOffset + expLen(-minCharOffset - 1) - minCharOffset
                        + negative >= maxChars);
                if (mScrollable) {
                    mMaxPos = (int) Math.ceil(mMinPos + mCharWidth);
                    // Single character scroll will remove exponent and show remaining piece.
                } else {
                    mMaxPos = mMinPos;
                    mAppendExponent = true;
                }
            } else {
                mMaxPos = Math.min((int) Math.round(mMaxCharOffset * mCharWidth),
                        MAX_RIGHT_SCROLL);
            }
            if (!mScrollable) {
                // Position the number consistently with our assumptions to make sure it
                // actually fits.
                mCurrentPos = mMaxPos;
            }
        } else {
            mMaxPos = mMaxCharOffset = MAX_RIGHT_SCROLL;
            mScrollable = true;
        }
    }

    /**
     * Display error message indicated by resourceId.
     * UI thread only.
     */
    void displayError(int resourceId) {
        mValid = true;
        mScrollable = false;
        final String msg = getContext().getString(resourceId);
        final float measuredWidth = Layout.getDesiredWidth(msg, getPaint());
        if (measuredWidth > mWidthConstraint) {
            // Multiply by .99 to avoid rounding effects.
            final float scaleFactor = 0.99f * mWidthConstraint / measuredWidth;
            final RelativeSizeSpan smallTextSpan = new RelativeSizeSpan(scaleFactor);
            final SpannableString scaledMsg = new SpannableString(msg);
            scaledMsg.setSpan(smallTextSpan, 0, msg.length(), Spanned.SPAN_EXCLUSIVE_EXCLUSIVE);
            setText(scaledMsg);
        } else {
            setText(msg);
        }
    }

    private final int MAX_COPY_SIZE = 1000000;

    /*
     * Return the most significant digit position in the given string or Evaluator.INVALID_MSD.
     * Unlike Evaluator.getMsdIndexOf, we treat a final 1 as significant.
     * Pure function; callable from anywhere.
     */
    public static int getNaiveMsdIndexOf(String s) {
        final int len = s.length();
        for (int i = 0; i < len; ++i) {
            char c = s.charAt(i);
            if (c != '-' && c != '.' && c != '0') {
                return i;
            }
        }
        return Evaluator.INVALID_MSD;
    }

    /**
     * Format a result returned by Evaluator.getString() into a single line containing ellipses
     * (if appropriate) and an exponent (if appropriate).
     * We add two distinct kinds of exponents:
     * (1) If the final result contains the leading digit we use standard scientific notation.
     * (2) If not, we add an exponent corresponding to an interpretation of the final result as
     *     an integer.
     * We add an ellipsis on the left if the result was truncated.
     * We add ellipses and exponents in a way that leaves most digits in the position they
     * would have been in had we not done so. This minimizes jumps as a result of scrolling.
     * Result is NOT internationalized, uses "E" for exponent.
     * Called only from UI thread; We sometimes omit locking for fields.
     * @param precOffset The value that was passed to getString. Identifies the significance of
                the rightmost digit. A value of 1 means the rightmost digits corresponds to tenths.
     * @param maxDigs The maximum number of characters in the result
     * @param truncated The in parameter was already truncated, beyond possibly removing the
                minus sign.
     * @param negative The in parameter represents a negative result. (Minus sign may be removed
                without setting truncated.)
     * @param lastDisplayedOffset  If not null, we set lastDisplayedOffset[0] to the offset of
                the last digit actually appearing in the display.
     * @param forcePrecision If true, we make sure that the last displayed digit corresponds to
                precOffset, and allow maxDigs to be exceeded in adding the exponent and commas.
     * @param forceSciNotation Force scientific notation. May be set because we don't have
                space for grouping separators, but whole number otherwise fits.
     * @param insertCommas Insert commas (literally, not internationalized) as digit separators.
                We only ever do this for the integral part of a number, and only when no
                exponent is displayed in the initial position. The combination of which means
                that we only do it when no exponent is displayed.
                We insert commas in a way that does consider the width of the actual localized digit
                separator. Commas count towards maxDigs as the appropriate fraction of a digit.
     */
    private String formatResult(String in, int precOffset, int maxDigs, boolean truncated,
            boolean negative, int lastDisplayedOffset[], boolean forcePrecision,
            boolean forceSciNotation, boolean insertCommas) {
        final int minusSpace = negative ? 1 : 0;
        final int msdIndex = truncated ? -1 : getNaiveMsdIndexOf(in);  // INVALID_MSD is OK.
        String result = in;
        boolean needEllipsis = false;
        if (truncated || (negative && result.charAt(0) != '-')) {
            needEllipsis = true;
            result = KeyMaps.ELLIPSIS + result.substring(1, result.length());
            // Ellipsis may be removed again in the type(1) scientific notation case.
        }
        final int decIndex = result.indexOf('.');
        if (lastDisplayedOffset != null) {
            lastDisplayedOffset[0] = precOffset;
        }
        if (forceSciNotation || (decIndex == -1 || msdIndex != Evaluator.INVALID_MSD
                && msdIndex - decIndex > MAX_LEADING_ZEROES + 1) &&  precOffset != -1) {
            // Either:
            // 1) No decimal point displayed, and it's not just to the right of the last digit, or
            // 2) we are at the front of a number whos integral part is too large to allow
            // comma insertion, or
            // 3) we should suppress leading zeroes.
            // Add an exponent to let the user track which digits are currently displayed.
            // Start with type (2) exponent if we dropped no digits. -1 accounts for decimal point.
            // We currently never show digit separators together with an exponent.
            final int initExponent = precOffset > 0 ? -precOffset : -precOffset - 1;
            int exponent = initExponent;
            boolean hasPoint = false;
            if (!truncated && msdIndex < maxDigs - 1
                    && result.length() - msdIndex + 1 + minusSpace
                    <= maxDigs + SCI_NOTATION_EXTRA) {
                // Type (1) exponent computation and transformation:
                // Leading digit is in display window. Use standard calculator scientific notation
                // with one digit to the left of the decimal point. Insert decimal point and
                // delete leading zeroes.
                // We try to keep leading digits roughly in position, and never
                // lengthen the result by more than SCI_NOTATION_EXTRA.
                if (decIndex > msdIndex) {
                    // In the forceSciNotation, we can have a decimal point in the relevant digit
                    // range. Remove it.
                    result = result.substring(0, decIndex)
                            + result.substring(decIndex + 1, result.length());
                    // msdIndex and precOffset unaffected.
                }
                final int resLen = result.length();
                String fraction = result.substring(msdIndex + 1, resLen);
                result = (negative ? "-" : "") + result.substring(msdIndex, msdIndex + 1)
                        + "." + fraction;
                // Original exp was correct for decimal point at right of fraction.
                // Adjust by length of fraction.
                exponent = initExponent + resLen - msdIndex - 1;
                hasPoint = true;
            }
            // Exponent can't be zero.
            // Actually add the exponent of either type:
            if (!forcePrecision) {
                int dropDigits;  // Digits to drop to make room for exponent.
                if (hasPoint) {
                    // Type (1) exponent.
                    // Drop digits even if there is room. Otherwise the scrolling gets jumpy.
                    dropDigits = expLen(exponent);
                    if (dropDigits >= result.length() - 1) {
                        // Jumpy is better than no mantissa.  Probably impossible anyway.
                        dropDigits = Math.max(result.length() - 2, 0);
                    }
                } else {
                    // Type (2) exponent.
                    // Exponent depends on the number of digits we drop, which depends on
                    // exponent ...
                    for (dropDigits = 2; expLen(initExponent + dropDigits) > dropDigits;
                            ++dropDigits) {}
                    exponent = initExponent + dropDigits;
                    if (precOffset - dropDigits > mLsdOffset) {
                        // This can happen if e.g. result = 10^40 + 10^10
                        // It turns out we would otherwise display ...10e9 because it takes
                        // the same amount of space as ...1e10 but shows one more digit.
                        // But we don't want to display a trailing zero, even if it's free.
                        ++dropDigits;
                        ++exponent;
                    }
                }
                result = result.substring(0, result.length() - dropDigits);
                if (lastDisplayedOffset != null) {
                    lastDisplayedOffset[0] -= dropDigits;
                }
            }
            result = result + "E" + Integer.toString(exponent);
        } else if (insertCommas) {
            // Add commas to the whole number section, and then truncate on left to fit,
            // counting commas as a fractional digit.
            final int wholeStart = needEllipsis ? 1 : 0;
            int orig_length = result.length();
            final float nCommaChars;
            if (decIndex != -1) {
                nCommaChars = separatorChars(result, decIndex);
                result = StringUtils.addCommas(result, wholeStart, decIndex)
                        + result.substring(decIndex, orig_length);
            } else {
                nCommaChars = separatorChars(result, orig_length);
                result = StringUtils.addCommas(result, wholeStart, orig_length);
            }
            if (needEllipsis) {
                orig_length -= 1;  // Exclude ellipsis.
            }
            final float len = orig_length + nCommaChars;
            int deletedChars = 0;
            final float ellipsisCredit = getNoEllipsisCredit();
            final float decimalCredit = getDecimalCredit();
            final float effectiveLen = len - (decIndex == -1 ? 0 : getDecimalCredit());
            final float ellipsisAdjustment =
                    needEllipsis ? mNoExponentCredit : getNoEllipsisCredit();
            // As above, we allow for a tiny amount of extra length here, for consistency with
            // getPreferredPrec().
            if (effectiveLen - ellipsisAdjustment > (float) (maxDigs - wholeStart) + 0.0001f
                && !forcePrecision) {
                float deletedWidth = 0.0f;
                while (effectiveLen - mNoExponentCredit - deletedWidth
                        > (float) (maxDigs - 1 /* for ellipsis */)) {
                    if (result.charAt(deletedChars) == ',') {
                        deletedWidth += mGroupingSeparatorWidthRatio;
                    } else {
                        deletedWidth += 1.0f;
                    }
                    deletedChars++;
                }
            }
            if (deletedChars > 0) {
                result = KeyMaps.ELLIPSIS + result.substring(deletedChars, result.length());
            } else if (needEllipsis) {
                result = KeyMaps.ELLIPSIS + result;
            }
        }
        return result;
    }

    /**
     * Get formatted, but not internationalized, result from mEvaluator.
     * @param precOffset requested position (1 = tenths) of last included digit
     * @param maxSize maximum number of characters (more or less) in result
     * @param lastDisplayedOffset zeroth entry is set to actual offset of last included digit,
     *                            after adjusting for exponent, etc.  May be null.
     * @param forcePrecision Ensure that last included digit is at pos, at the expense
     *                       of treating maxSize as a soft limit.
     * @param forceSciNotation Force scientific notation, even if not required by maxSize.
     * @param insertCommas Insert commas as digit separators.
     */
    private String getFormattedResult(int precOffset, int maxSize, int lastDisplayedOffset[],
            boolean forcePrecision, boolean forceSciNotation, boolean insertCommas) {
        final boolean truncated[] = new boolean[1];
        final boolean negative[] = new boolean[1];
        final int requestedPrecOffset[] = {precOffset};
        final String rawResult = mEvaluator.getString(requestedPrecOffset, mMaxCharOffset,
                maxSize, truncated, negative);
        return formatResult(rawResult, requestedPrecOffset[0], maxSize, truncated[0], negative[0],
                lastDisplayedOffset, forcePrecision, forceSciNotation, insertCommas);
   }

    /**
     * Return entire result (within reason) up to current displayed precision.
     * @param withSeparators  Add digit separators
     */
    public String getFullText(boolean withSeparators) {
        if (!mValid) return "";
        if (!mScrollable) return getText().toString();
        return KeyMaps.translateResult(getFormattedResult(mLastDisplayedOffset, MAX_COPY_SIZE,
                null, true /* forcePrecision */, false /* forceSciNotation */, withSeparators));
    }

    /**
     * Did the above produce a correct result?
     * UI thread only.
     */
    public boolean fullTextIsExact() {
        return !mScrollable || (mMaxCharOffset == getCharOffset(mCurrentPos)
                && mMaxCharOffset != MAX_RIGHT_SCROLL);
    }

    /**
     * Get entire result up to current displayed precision, or up to MAX_COPY_EXTRA additional
     * digits, if it will lead to an exact result.
     */
    public String getFullCopyText() {
        if (!mValid
                || mLsdOffset == Integer.MAX_VALUE
                || fullTextIsExact()
                || mWholeLen > MAX_RECOMPUTE_DIGITS
                || mWholeLen + mLsdOffset > MAX_RECOMPUTE_DIGITS
                || mLsdOffset - mLastDisplayedOffset > MAX_COPY_EXTRA) {
            return getFullText(false /* withSeparators */);
        }
        // It's reasonable to compute and copy the exact result instead.
        final int nonNegLsdOffset = Math.max(0, mLsdOffset);
        final String rawResult = mEvaluator.getResult().toStringTruncated(nonNegLsdOffset);
        final String formattedResult = formatResult(rawResult, nonNegLsdOffset, MAX_COPY_SIZE,
                false, rawResult.charAt(0) == '-', null, true /* forcePrecision */,
                false /* forceSciNotation */, false /* insertCommas */);
        return KeyMaps.translateResult(formattedResult);
    }

    /**
     * Return the maximum number of characters that will fit in the result display.
     * May be called asynchronously from non-UI thread.
     */
    int getMaxChars() {
        int result;
        synchronized(mWidthLock) {
            result = (int) Math.floor(mWidthConstraint / mCharWidth);
            // We can apparently finish evaluating before onMeasure in CalculatorText has been
            // called, in which case we get 0 or -1 as the width constraint.
        }
        if (result <= 0) {
            // Return something conservatively big, to force sufficient evaluation.
            return MAX_WIDTH;
        } else {
            return result;
        }
    }

    /**
     * @return {@code true} if the currently displayed result is scrollable
     */
    public boolean isScrollable() {
        return mScrollable;
    }

    /**
     * Map pixel position to digit offset.
     * UI thread only.
     */
    int getCharOffset(int pos) {
        return (int) Math.round(pos / mCharWidth);  // Lock not needed.
    }

    void clear() {
        mValid = false;
        mScrollable = false;
        setText("");
    }

    /**
     * Refresh display.
     * Only called in UI thread.
     */
    void redisplay() {
        int currentCharOffset = getCharOffset(mCurrentPos);
        int maxChars = getMaxChars();
        int lastDisplayedOffset[] = new int[1];
        String result = getFormattedResult(currentCharOffset, maxChars, lastDisplayedOffset,
                mAppendExponent /* forcePrecision; preserve entire result */,
                !mWholePartFits
                &&  currentCharOffset == getCharOffset(mMinPos) /* forceSciNotation */,
                mWholePartFits /* insertCommas */ );
        int expIndex = result.indexOf('E');
        result = KeyMaps.translateResult(result);
        if (expIndex > 0 && result.indexOf('.') == -1) {
          // Gray out exponent if used as position indicator
            SpannableString formattedResult = new SpannableString(result);
            formattedResult.setSpan(mExponentColorSpan, expIndex, result.length(),
                                    Spanned.SPAN_EXCLUSIVE_EXCLUSIVE);
            setText(formattedResult);
        } else {
            setText(result);
        }
        mLastDisplayedOffset = lastDisplayedOffset[0];
        mValid = true;
    }

    @Override
    public void computeScroll() {
        if (!mScrollable) return;
        if (mScroller.computeScrollOffset()) {
            mCurrentPos = mScroller.getCurrX();
            if (getCharOffset(mCurrentPos) != getCharOffset(mLastPos)) {
                mLastPos = mCurrentPos;
                redisplay();
            }
            if (!mScroller.isFinished()) {
                postInvalidateOnAnimation();
            }
        }
    }

    /**
     * Use ActionMode for copy support on M and higher.
     */
    @TargetApi(Build.VERSION_CODES.M)
    private void setupActionMode() {
        mCopyActionModeCallback = new ActionMode.Callback2() {

            @Override
            public boolean onCreateActionMode(ActionMode mode, Menu menu) {
                final MenuInflater inflater = mode.getMenuInflater();
                return createCopyMenu(inflater, menu);
            }

            @Override
            public boolean onPrepareActionMode(ActionMode mode, Menu menu) {
                return false; // Return false if nothing is done
            }

            @Override
            public boolean onActionItemClicked(ActionMode mode, MenuItem item) {
                if (onMenuItemClick(item)) {
                    mode.finish();
                    return true;
                } else {
                    return false;
                }
            }

            @Override
            public void onDestroyActionMode(ActionMode mode) {
                unhighlightResult();
                mActionMode = null;
            }

            @Override
            public void onGetContentRect(ActionMode mode, View view, Rect outRect) {
                super.onGetContentRect(mode, view, outRect);

                outRect.left += view.getPaddingLeft();
                outRect.top += view.getPaddingTop();
                outRect.right -= view.getPaddingRight();
                outRect.bottom -= view.getPaddingBottom();
                final int width = (int) Layout.getDesiredWidth(getText(), getPaint());
                if (width < outRect.width()) {
                    outRect.left = outRect.right - width;
                }

                if (!BuildCompat.isAtLeastN()) {
                    // The CAB (prior to N) only takes the translation of a view into account, so
                    // if a scale is applied to the view then the offset outRect will end up being
                    // positioned incorrectly. We workaround that limitation by manually applying
                    // the scale to the outRect, which the CAB will then offset to the correct
                    // position.
                    final float scaleX = view.getScaleX();
                    final float scaleY = view.getScaleY();
                    outRect.left *= scaleX;
                    outRect.right *= scaleX;
                    outRect.top *= scaleY;
                    outRect.bottom *= scaleY;
                }
            }
        };
        setOnLongClickListener(new View.OnLongClickListener() {
            @Override
            public boolean onLongClick(View v) {
                if (mValid) {
                    mActionMode = startActionMode(mCopyActionModeCallback,
                            ActionMode.TYPE_FLOATING);
                    return true;
                }
                return false;
            }
        });
    }

<<<<<<< HEAD
        @Override
        public void onGetContentRect(ActionMode mode, View view, Rect outRect) {
            super.onGetContentRect(mode, view, outRect);
            outRect.left += getPaddingLeft();
            outRect.top += getPaddingTop();
            outRect.right -= getPaddingRight();
            outRect.bottom -= getPaddingBottom();
            final int width = (int) Layout.getDesiredWidth(getText(), getPaint());
            if (width < outRect.width()) {
                outRect.left = outRect.right - width;
            }
        }
    };
=======
    /**
     * Use ContextMenu for copy support on L and lower.
     */
    private void setupContextMenu() {
        setOnCreateContextMenuListener(new OnCreateContextMenuListener() {
            @Override
            public void onCreateContextMenu(ContextMenu contextMenu, View view,
                    ContextMenu.ContextMenuInfo contextMenuInfo) {
                final MenuInflater inflater = new MenuInflater(getContext());
                createCopyMenu(inflater, contextMenu);
                mContextMenu = contextMenu;
                for(int i = 0; i < contextMenu.size(); i ++) {
                    contextMenu.getItem(i).setOnMenuItemClickListener(CalculatorResult.this);
                }
            }
        });
        setOnLongClickListener(new View.OnLongClickListener() {
            @Override
            public boolean onLongClick(View v) {
                if (mValid) {
                    return showContextMenu();
                }
                return false;
            }
        });
    }

    private boolean createCopyMenu(MenuInflater inflater, Menu menu) {
        inflater.inflate(R.menu.copy, menu);
        highlightResult();
        return true;
    }
>>>>>>> 2cf12891

    public boolean stopActionModeOrContextMenu() {
        if (mActionMode != null) {
            mActionMode.finish();
            return true;
        }
        if (mContextMenu != null) {
            unhighlightResult();
            mContextMenu.close();
            return true;
        }
        return false;
    }

    private void highlightResult() {
        final Spannable text = (Spannable) getText();
        text.setSpan(mHighlightSpan, 0, text.length(), Spanned.SPAN_EXCLUSIVE_EXCLUSIVE);
    }

    private void unhighlightResult() {
        final Spannable text = (Spannable) getText();
        text.removeSpan(mHighlightSpan);
    }

    private void setPrimaryClip(ClipData clip) {
        ClipboardManager clipboard = (ClipboardManager) getContext().
                                               getSystemService(Context.CLIPBOARD_SERVICE);
        clipboard.setPrimaryClip(clip);
    }

    private void copyContent() {
        final CharSequence text = getFullCopyText();
        ClipboardManager clipboard =
                (ClipboardManager) getContext().getSystemService(Context.CLIPBOARD_SERVICE);
        // We include a tag URI, to allow us to recognize our own results and handle them
        // specially.
        ClipData.Item newItem = new ClipData.Item(text, null, mEvaluator.capture());
        String[] mimeTypes = new String[] {ClipDescription.MIMETYPE_TEXT_PLAIN};
        ClipData cd = new ClipData("calculator result", mimeTypes, newItem);
        clipboard.setPrimaryClip(cd);
        Toast.makeText(getContext(), R.string.text_copied_toast, Toast.LENGTH_SHORT).show();
    }

    @Override
    public boolean onMenuItemClick(MenuItem item) {
        switch (item.getItemId()) {
            case R.id.menu_copy:
                if (mEvaluator.reevaluationInProgress()) {
                    // Refuse to copy placeholder characters.
                    return false;
                } else {
                    copyContent();
                    unhighlightResult();
                    return true;
                }
            default:
                return false;
        }
    }
}<|MERGE_RESOLUTION|>--- conflicted
+++ resolved
@@ -53,13 +53,6 @@
         // A larger value is unlikely to avoid running out of space
     final OverScroller mScroller;
     final GestureDetector mGestureDetector;
-    class MyTouchListener implements View.OnTouchListener {
-        @Override
-        public boolean onTouch(View v, MotionEvent event) {
-            return mGestureDetector.onTouchEvent(event);
-        }
-    }
-    final MyTouchListener mTouchListener = new MyTouchListener();
     private Evaluator mEvaluator;
     private boolean mScrollable = false;
                             // A scrollable result is currently displayed.
@@ -198,25 +191,16 @@
                 @Override
                 public void onLongPress(MotionEvent e) {
                     if (mValid) {
-                        mActionMode = startActionMode(mCopyActionModeCallback,
-                                ActionMode.TYPE_FLOATING);
+                        performLongClick();
                     }
                 }
             });
-<<<<<<< HEAD
-        setOnTouchListener(mTouchListener);
-        setHorizontallyScrolling(false);  // do it ourselves
-        setCursorVisible(false);
-        mExponentColorSpan = new ForegroundColorSpan(
-                context.getColor(R.color.display_result_exponent_text_color));
-=======
         setOnTouchListener(new View.OnTouchListener() {
             @Override
             public boolean onTouch(View v, MotionEvent event) {
                 return mGestureDetector.onTouchEvent(event);
             }
         });
->>>>>>> 2cf12891
 
         if (Build.VERSION.SDK_INT >= Build.VERSION_CODES.M) {
             setupActionMode();
@@ -931,21 +915,6 @@
         });
     }
 
-<<<<<<< HEAD
-        @Override
-        public void onGetContentRect(ActionMode mode, View view, Rect outRect) {
-            super.onGetContentRect(mode, view, outRect);
-            outRect.left += getPaddingLeft();
-            outRect.top += getPaddingTop();
-            outRect.right -= getPaddingRight();
-            outRect.bottom -= getPaddingBottom();
-            final int width = (int) Layout.getDesiredWidth(getText(), getPaint());
-            if (width < outRect.width()) {
-                outRect.left = outRect.right - width;
-            }
-        }
-    };
-=======
     /**
      * Use ContextMenu for copy support on L and lower.
      */
@@ -978,7 +947,6 @@
         highlightResult();
         return true;
     }
->>>>>>> 2cf12891
 
     public boolean stopActionModeOrContextMenu() {
         if (mActionMode != null) {
