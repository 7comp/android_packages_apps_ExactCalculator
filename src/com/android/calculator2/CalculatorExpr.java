/*
 * Copyright (C) 2015 The Android Open Source Project
 *
 * Licensed under the Apache License, Version 2.0 (the "License");
 * you may not use this file except in compliance with the License.
 * You may obtain a copy of the License at
 *
 *   http://www.apache.org/licenses/LICENSE-2.0
 *
 * Unless required by applicable law or agreed to in writing, software
 * distributed under the License is distributed on an "AS IS" BASIS,
 * WITHOUT WARRANTIES OR CONDITIONS OF ANY KIND, either express or implied.
 * See the License for the specific language governing permissions and
 * limitations under the License.
 */

package com.android.calculator2;

import android.content.Context;
import android.text.SpannableString;
import android.text.SpannableStringBuilder;
import android.text.Spanned;
import android.text.style.TtsSpan;
import android.text.style.TtsSpan.TextBuilder;
import android.util.Log;

import java.math.BigInteger;
import java.io.DataInput;
import java.io.DataOutput;
import java.io.IOException;
import java.util.ArrayList;
import java.util.HashMap;
import java.util.IdentityHashMap;

/**
 * A mathematical expression represented as a sequence of "tokens".
 * Many tokens are represented by button ids for the corresponding operator.
 * A token may also represent the result of a previously evaluated expression.
 * The add() method adds a token to the end of the expression.  The delete method() removes one.
 * Clear() deletes the entire expression contents. Eval() evaluates the expression,
 * producing a UnifiedReal result.
 * Expressions are parsed only during evaluation; no explicit parse tree is maintained.
 *
 * The write() method is used to save the current expression.  Note that neither UnifiedReal
 * nor the underlying CR provide a serialization facility.  Thus we save all previously
 * computed values by writing out the expression that was used to compute them, and reevaluate
 * when reading it back in.
 */
class CalculatorExpr {
    private ArrayList<Token> mExpr;  // The actual representation
                                     // as a list of tokens.  Constant
                                     // tokens are always nonempty.

    private static enum TokenKind { CONSTANT, OPERATOR, PRE_EVAL };
    private static TokenKind[] tokenKindValues = TokenKind.values();
    private final static BigInteger BIG_MILLION = BigInteger.valueOf(1000000);
    private final static BigInteger BIG_BILLION = BigInteger.valueOf(1000000000);

    private static abstract class Token {
        abstract TokenKind kind();

        /**
         * Write kind as Byte followed by data needed by subclass constructor.
         */
        abstract void write(DataOutput out) throws IOException;

        /**
         * Return a textual representation of the token.
         * The result is suitable for either display as part od the formula or TalkBack use.
         * It may be a SpannableString that includes added TalkBack information.
         * @param context context used for converting button ids to strings
         */
        abstract CharSequence toCharSequence(Context context);
    }

    /**
     * Representation of an operator token
     */
    private static class Operator extends Token {
        public final int id; // We use the button resource id
        Operator(int resId) {
            id = resId;
        }
        Operator(DataInput in) throws IOException {
            id = in.readInt();
        }
        @Override
        void write(DataOutput out) throws IOException {
            out.writeByte(TokenKind.OPERATOR.ordinal());
            out.writeInt(id);
        }
        @Override
        public CharSequence toCharSequence(Context context) {
            String desc = KeyMaps.toDescriptiveString(context, id);
            if (desc != null) {
                SpannableString result = new SpannableString(KeyMaps.toString(context, id));
                Object descSpan = new TtsSpan.TextBuilder(desc).build();
                result.setSpan(descSpan, 0, result.length(), Spanned.SPAN_EXCLUSIVE_EXCLUSIVE);
                return result;
            } else {
                return KeyMaps.toString(context, id);
            }
        }
        @Override
        TokenKind kind() { return TokenKind.OPERATOR; }
    }

    /**
     * Representation of a (possibly incomplete) numerical constant.
     * Supports addition and removal of trailing characters; hence mutable.
     */
    private static class Constant extends Token implements Cloneable {
        private boolean mSawDecimal;
        private String mWhole;  // String preceding decimal point.
        private String mFraction; // String after decimal point.
        private int mExponent;  // Explicit exponent, only generated through addExponent.

        Constant() {
            mWhole = "";
            mFraction = "";
            mSawDecimal = false;
            mExponent = 0;
        };

        Constant(DataInput in) throws IOException {
            mWhole = in.readUTF();
            mSawDecimal = in.readBoolean();
            mFraction = in.readUTF();
            mExponent = in.readInt();
        }

        @Override
        void write(DataOutput out) throws IOException {
            out.writeByte(TokenKind.CONSTANT.ordinal());
            out.writeUTF(mWhole);
            out.writeBoolean(mSawDecimal);
            out.writeUTF(mFraction);
            out.writeInt(mExponent);
        }

        // Given a button press, append corresponding digit.
        // We assume id is a digit or decimal point.
        // Just return false if this was the second (or later) decimal point
        // in this constant.
        // Assumes that this constant does not have an exponent.
        public boolean add(int id) {
            if (id == R.id.dec_point) {
                if (mSawDecimal || mExponent != 0) return false;
                mSawDecimal = true;
                return true;
            }
            int val = KeyMaps.digVal(id);
            if (mExponent != 0) {
                if (Math.abs(mExponent) <= 10000) {
                    if (mExponent > 0) {
                        mExponent = 10 * mExponent + val;
                    } else {
                        mExponent = 10 * mExponent - val;
                    }
                    return true;
                } else {  // Too large; refuse
                    return false;
                }
            }
            if (mSawDecimal) {
                mFraction += val;
            } else {
                mWhole += val;
            }
            return true;
        }

        public void addExponent(int exp) {
            // Note that adding a 0 exponent is a no-op.  That's OK.
            mExponent = exp;
        }

        /**
         * Undo the last add or remove last exponent digit.
         * Assumes the constant is nonempty.
         */
        public void delete() {
            if (mExponent != 0) {
                mExponent /= 10;
                // Once zero, it can only be added back with addExponent.
            } else if (!mFraction.isEmpty()) {
                mFraction = mFraction.substring(0, mFraction.length() - 1);
            } else if (mSawDecimal) {
                mSawDecimal = false;
            } else {
                mWhole = mWhole.substring(0, mWhole.length() - 1);
            }
        }

        public boolean isEmpty() {
            return (mSawDecimal == false && mWhole.isEmpty());
        }

        /**
         * Produce human-readable string representation of constant, as typed.
         * We do add digit grouping separators to the whole number, even if not typed.
         * Result is internationalized.
         */
        @Override
        public String toString() {
            String result;
            if (mExponent != 0) {
                result = mWhole;
            } else {
                result = StringUtils.addCommas(mWhole, 0, mWhole.length());
            }
            if (mSawDecimal) {
                result += '.';
                result += mFraction;
            }
            if (mExponent != 0) {
                result += "E" + mExponent;
            }
            return KeyMaps.translateResult(result);
        }

        /**
         * Return BoundedRational representation of constant, if well-formed.
         * Result is never null.
         */
        public BoundedRational toRational() throws SyntaxException {
            String whole = mWhole;
            if (whole.isEmpty()) {
                if (mFraction.isEmpty()) {
                    // Decimal point without digits.
                    throw new SyntaxException();
                } else {
                    whole = "0";
                }
            }
            BigInteger num = new BigInteger(whole + mFraction);
            BigInteger den = BigInteger.TEN.pow(mFraction.length());
            if (mExponent > 0) {
                num = num.multiply(BigInteger.TEN.pow(mExponent));
            }
            if (mExponent < 0) {
                den = den.multiply(BigInteger.TEN.pow(-mExponent));
            }
            return new BoundedRational(num, den);
        }

        @Override
        public CharSequence toCharSequence(Context context) {
            return toString();
        }

        @Override
        public TokenKind kind() {
            return TokenKind.CONSTANT;
        }

        // Override clone to make it public
        @Override
        public Object clone() {
            Constant result = new Constant();
            result.mWhole = mWhole;
            result.mFraction = mFraction;
            result.mSawDecimal = mSawDecimal;
            result.mExponent = mExponent;
            return result;
        }
    }

    // Hash maps used to detect duplicate subexpressions when we write out CalculatorExprs and
    // read them back in.
    private static final ThreadLocal<IdentityHashMap<UnifiedReal, Integer>>outMap =
            new ThreadLocal<IdentityHashMap<UnifiedReal, Integer>>();
        // Maps expressions to indices on output
    private static final ThreadLocal<HashMap<Integer, PreEval>>inMap =
            new ThreadLocal<HashMap<Integer, PreEval>>();
        // Maps expressions to indices on output
    private static final ThreadLocal<Integer> exprIndex = new ThreadLocal<Integer>();

    /**
     * Prepare for expression output.
     * Initializes map that will lbe used to avoid duplicating shared subexpressions.
     * This avoids a potential exponential blow-up in the expression size.
     */
    public static void initExprOutput() {
        outMap.set(new IdentityHashMap<UnifiedReal, Integer>());
        exprIndex.set(Integer.valueOf(0));
    }

    /**
     * Prepare for expression input.
     * Initializes map that will be used to reconstruct shared subexpressions.
     */
    public static void initExprInput() {
        inMap.set(new HashMap<Integer, PreEval>());
    }

    /**
     * The "token" class for previously evaluated subexpressions.
     * We treat previously evaluated subexpressions as tokens.  These are inserted when we either
     * continue an expression after evaluating some of it, or copy an expression and paste it back
     * in.
     * The representation includes a UnifiedReal value.  In order to
     * support saving and restoring, we also include the underlying expression itself, and the
     * context (currently just degree mode) used to evaluate it.  The short string representation
     * is also stored in order to avoid potentially expensive recomputation in the UI thread.
     */
    private static class PreEval extends Token {
        public final UnifiedReal value;
        private final CalculatorExpr mExpr;
        private final EvalContext mContext;
        private final String mShortRep;  // Not internationalized.
        PreEval(UnifiedReal val, CalculatorExpr expr, EvalContext ec, String shortRep) {
            value = val;
            mExpr = expr;
            mContext = ec;
            mShortRep = shortRep;
        }
        // In writing out PreEvals, we are careful to avoid writing out duplicates.  We conclude
        // that two expressions are duplicates if they have the same UnifiedReal value.  This
        // avoids a potential exponential blow up in certain off cases and redundant evaluation
        // after reading them back in.  The parameter hash map maps expressions we've seen
        // before to their index.
        @Override
        public void write(DataOutput out) throws IOException {
            out.writeByte(TokenKind.PRE_EVAL.ordinal());
            Integer index = outMap.get().get(value);
            if (index == null) {
                int nextIndex = exprIndex.get() + 1;
                exprIndex.set(nextIndex);
                outMap.get().put(value, nextIndex);
                out.writeInt(nextIndex);
                mExpr.write(out);
                mContext.write(out);
                out.writeUTF(mShortRep);
            } else {
                // Just write out the index
                out.writeInt(index);
            }
        }
        PreEval(DataInput in) throws IOException {
            int index = in.readInt();
            PreEval prev = inMap.get().get(index);
            if (prev == null) {
                mExpr = new CalculatorExpr(in);
                mContext = new EvalContext(in, mExpr.mExpr.size());
                // Recompute other fields We currently do this in the UI thread, but we only
                // create PreEval expressions that were previously successfully evaluated, and
                // thus don't diverge.  We also only evaluate to a constructive real, which
                // involves substantial work only in fairly contrived circumstances.
                // TODO: Deal better with slow evaluations.
                EvalRet res = null;
                try {
                    res = mExpr.evalExpr(0, mContext);
                } catch (SyntaxException e) {
                    // Should be impossible, since we only write out
                    // expressions that can be evaluated.
                    Log.e("Calculator", "Unexpected syntax exception" + e);
                }
                value = res.val;
                mShortRep = in.readUTF();
                inMap.get().put(index, this);
            } else {
                value = prev.value;
                mExpr = prev.mExpr;
                mContext = prev.mContext;
                mShortRep = prev.mShortRep;
            }
        }
        @Override
        public CharSequence toCharSequence(Context context) {
            return KeyMaps.translateResult(mShortRep);
        }
        @Override
        public TokenKind kind() {
            return TokenKind.PRE_EVAL;
        }
        public boolean hasEllipsis() {
            return mShortRep.lastIndexOf(KeyMaps.ELLIPSIS) != -1;
        }
    }

    /**
     * Read token from in.
     */
    public static Token newToken(DataInput in) throws IOException {
        TokenKind kind = tokenKindValues[in.readByte()];
        switch(kind) {
        case CONSTANT:
            return new Constant(in);
        case OPERATOR:
            return new Operator(in);
        case PRE_EVAL:
            return new PreEval(in);
        default: throw new IOException("Bad save file format");
        }
    }

    CalculatorExpr() {
        mExpr = new ArrayList<Token>();
    }

    private CalculatorExpr(ArrayList<Token> expr) {
        mExpr = expr;
    }

    /**
     * Construct CalculatorExpr, by reading it from in.
     */
    CalculatorExpr(DataInput in) throws IOException {
        mExpr = new ArrayList<Token>();
        int size = in.readInt();
        for (int i = 0; i < size; ++i) {
            mExpr.add(newToken(in));
        }
    }

    /**
     * Write this expression to out.
     */
    public void write(DataOutput out) throws IOException {
        int size = mExpr.size();
        out.writeInt(size);
        for (int i = 0; i < size; ++i) {
            mExpr.get(i).write(out);
        }
    }

    /**
     * Does this expression end with a numeric constant?
     * As opposed to an operator or preevaluated expression.
     */
    boolean hasTrailingConstant() {
        int s = mExpr.size();
        if (s == 0) {
            return false;
        }
        Token t = mExpr.get(s-1);
        return t instanceof Constant;
    }

    /**
     * Does this expression end with a binary operator?
     */
    private boolean hasTrailingBinary() {
        int s = mExpr.size();
        if (s == 0) return false;
        Token t = mExpr.get(s-1);
        if (!(t instanceof Operator)) return false;
        Operator o = (Operator)t;
        return (KeyMaps.isBinary(o.id));
    }

    /**
     * Append press of button with given id to expression.
     * If the insertion would clearly result in a syntax error, either just return false
     * and do nothing, or make an adjustment to avoid the problem.  We do the latter only
     * for unambiguous consecutive binary operators, in which case we delete the first
     * operator.
     */
    boolean add(int id) {
        int s = mExpr.size();
        final int d = KeyMaps.digVal(id);
        final boolean binary = KeyMaps.isBinary(id);
        Token lastTok = s == 0 ? null : mExpr.get(s-1);
        int lastOp = lastTok instanceof Operator ? ((Operator) lastTok).id : 0;
        // Quietly replace a trailing binary operator with another one, unless the second
        // operator is minus, in which case we just allow it as a unary minus.
        if (binary && !KeyMaps.isPrefix(id)) {
            if (s == 0 || lastOp == R.id.lparen || KeyMaps.isFunc(lastOp)
                    || KeyMaps.isPrefix(lastOp) && lastOp != R.id.op_sub) {
                return false;
            }
            while (hasTrailingBinary()) {
                delete();
            }
            // s invalid and not used below.
        }
        final boolean isConstPiece = (d != KeyMaps.NOT_DIGIT || id == R.id.dec_point);
        if (isConstPiece) {
            // Since we treat juxtaposition as multiplication, a constant can appear anywhere.
            if (s == 0) {
                mExpr.add(new Constant());
                s++;
            } else {
                Token last = mExpr.get(s-1);
                if(!(last instanceof Constant)) {
                    if (last instanceof PreEval) {
                        // Add explicit multiplication to avoid confusing display.
                        mExpr.add(new Operator(R.id.op_mul));
                        s++;
                    }
                    mExpr.add(new Constant());
                    s++;
                }
            }
            return ((Constant)(mExpr.get(s-1))).add(id);
        } else {
            mExpr.add(new Operator(id));
            return true;
        }
    }

    /**
     * Add exponent to the constant at the end of the expression.
     * Assumes there is a constant at the end of the expression.
     */
    void addExponent(int exp) {
        Token lastTok = mExpr.get(mExpr.size() - 1);
        ((Constant) lastTok).addExponent(exp);
    }

    /**
     * Remove trailing op_add and op_sub operators.
     */
    void removeTrailingAdditiveOperators() {
        while (true) {
            int s = mExpr.size();
            if (s == 0) {
                break;
            }
            Token lastTok = mExpr.get(s-1);
            if (!(lastTok instanceof Operator)) {
                break;
            }
            int lastOp = ((Operator) lastTok).id;
            if (lastOp != R.id.op_add && lastOp != R.id.op_sub) {
                break;
            }
            delete();
        }
    }

    /**
     * Append the contents of the argument expression.
     * It is assumed that the argument expression will not change, and thus its pieces can be
     * reused directly.
     */
    public void append(CalculatorExpr expr2) {
        int s = mExpr.size();
        int s2 = expr2.mExpr.size();
        // Check that we're not concatenating Constant or PreEval tokens, since the result would
        // look like a single constant, with very mysterious results for the user.
        if (s != 0 && s2 != 0) {
            Token last = mExpr.get(s-1);
            Token first = expr2.mExpr.get(0);
            if (!(first instanceof Operator) && !(last instanceof Operator)) {
                // Fudge it by adding an explicit multiplication.  We would have interpreted it as
                // such anyway, and this makes it recognizable to the user.
                mExpr.add(new Operator(R.id.op_mul));
            }
        }
        for (int i = 0; i < s2; ++i) {
            mExpr.add(expr2.mExpr.get(i));
        }
    }

    /**
     * Undo the last key addition, if any.
     * Or possibly remove a trailing exponent digit.
     */
    public void delete() {
        final int s = mExpr.size();
        if (s == 0) {
            return;
        }
        Token last = mExpr.get(s-1);
        if (last instanceof Constant) {
            Constant c = (Constant)last;
            c.delete();
            if (!c.isEmpty()) {
                return;
            }
        }
        mExpr.remove(s-1);
    }

    /**
     * Remove all tokens from the expression.
     */
    public void clear() {
        mExpr.clear();
    }

    public boolean isEmpty() {
        return mExpr.isEmpty();
    }

    /**
     * Returns a logical deep copy of the CalculatorExpr.
     * Operator and PreEval tokens are immutable, and thus aren't really copied.
     */
    public Object clone() {
        CalculatorExpr result = new CalculatorExpr();
        for (Token t: mExpr) {
            if (t instanceof Constant) {
                result.mExpr.add((Token)(((Constant)t).clone()));
            } else {
                result.mExpr.add(t);
            }
        }
        return result;
    }

    // Am I just a constant?
    public boolean isConstant() {
        if (mExpr.size() != 1) {
            return false;
        }
        return mExpr.get(0) instanceof Constant;
    }

    /**
     * Return a new expression consisting of a single token representing the current pre-evaluated
     * expression.
     * The caller supplies the value, degree mode, and short string representation, which must
     * have been previously computed.  Thus this is guaranteed to terminate reasonably quickly.
     */
<<<<<<< HEAD
    public CalculatorExpr abbreviate(CR val, BoundedRational ratVal,
                              boolean dm, String sr) {
        CalculatorExpr result = new CalculatorExpr();
        Token t = new PreEval(val, ratVal, new CalculatorExpr((ArrayList<Token>) mExpr.clone()),
=======
    public CalculatorExpr abbreviate(UnifiedReal val, boolean dm, String sr) {
        CalculatorExpr result = new CalculatorExpr();
        @SuppressWarnings("unchecked")
        Token t = new PreEval(val, new CalculatorExpr((ArrayList<Token>) mExpr.clone()),
>>>>>>> 2cf12891
                new EvalContext(dm, mExpr.size()), sr);
        result.mExpr.add(t);
        return result;
    }

    /**
     * Internal evaluation functions return an EvalRet pair.
     * We compute rational (BoundedRational) results when possible, both as a performance
     * optimization, and to detect errors exactly when we can.
     */
    private static class EvalRet {
        public int pos; // Next position (expression index) to be parsed.
        public final UnifiedReal val; // Constructive Real result of evaluating subexpression.
        EvalRet(int p, UnifiedReal v) {
            pos = p;
            val = v;
        }
    }

    /**
     * Internal evaluation functions take an EvalContext argument.
     */
    private static class EvalContext {
        public final int mPrefixLength; // Length of prefix to evaluate. Not explicitly saved.
        public final boolean mDegreeMode;
        // If we add any other kinds of evaluation modes, they go here.
        EvalContext(boolean degreeMode, int len) {
            mDegreeMode = degreeMode;
            mPrefixLength = len;
        }
        EvalContext(DataInput in, int len) throws IOException {
            mDegreeMode = in.readBoolean();
            mPrefixLength = len;
        }
        void write(DataOutput out) throws IOException {
            out.writeBoolean(mDegreeMode);
        }
    }

    private UnifiedReal toRadians(UnifiedReal x, EvalContext ec) {
        if (ec.mDegreeMode) {
            return x.multiply(UnifiedReal.RADIANS_PER_DEGREE);
        } else {
            return x;
        }
    }

    private UnifiedReal fromRadians(UnifiedReal x, EvalContext ec) {
        if (ec.mDegreeMode) {
            return x.divide(UnifiedReal.RADIANS_PER_DEGREE);
        } else {
            return x;
        }
    }

    // The following methods can all throw IndexOutOfBoundsException in the event of a syntax
    // error.  We expect that to be caught in eval below.

    private boolean isOperatorUnchecked(int i, int op) {
        Token t = mExpr.get(i);
        if (!(t instanceof Operator)) {
            return false;
        }
        return ((Operator)(t)).id == op;
    }

    private boolean isOperator(int i, int op, EvalContext ec) {
        if (i >= ec.mPrefixLength) {
            return false;
        }
        return isOperatorUnchecked(i, op);
    }

    public static class SyntaxException extends Exception {
        public SyntaxException() {
            super();
        }
        public SyntaxException(String s) {
            super(s);
        }
    }

    // The following functions all evaluate some kind of expression starting at position i in
    // mExpr in a specified evaluation context.  They return both the expression value (as
    // constructive real and, if applicable, as BoundedRational) and the position of the next token
    // that was not used as part of the evaluation.
    // This is essentially a simple recursive descent parser combined with expression evaluation.

    private EvalRet evalUnary(int i, EvalContext ec) throws SyntaxException {
        final Token t = mExpr.get(i);
        if (t instanceof Constant) {
            Constant c = (Constant)t;
            return new EvalRet(i+1,new UnifiedReal(c.toRational()));
        }
        if (t instanceof PreEval) {
            final PreEval p = (PreEval)t;
            return new EvalRet(i+1, p.value);
        }
        EvalRet argVal;
        switch(((Operator)(t)).id) {
        case R.id.const_pi:
            return new EvalRet(i+1, UnifiedReal.PI);
        case R.id.const_e:
            return new EvalRet(i+1, UnifiedReal.E);
        case R.id.op_sqrt:
            // Seems to have highest precedence.
            // Does not add implicit paren.
            // Does seem to accept a leading minus.
            if (isOperator(i+1, R.id.op_sub, ec)) {
                argVal = evalUnary(i+2, ec);
                return new EvalRet(argVal.pos, argVal.val.negate().sqrt());
            } else {
                argVal = evalUnary(i+1, ec);
                return new EvalRet(argVal.pos, argVal.val.sqrt());
            }
        case R.id.lparen:
            argVal = evalExpr(i+1, ec);
            if (isOperator(argVal.pos, R.id.rparen, ec)) {
                argVal.pos++;
            }
            return new EvalRet(argVal.pos, argVal.val);
        case R.id.fun_sin:
            argVal = evalExpr(i+1, ec);
            if (isOperator(argVal.pos, R.id.rparen, ec)) {
                argVal.pos++;
            }
            return new EvalRet(argVal.pos, toRadians(argVal.val, ec).sin());
        case R.id.fun_cos:
            argVal = evalExpr(i+1, ec);
            if (isOperator(argVal.pos, R.id.rparen, ec)) {
                argVal.pos++;
            }
            return new EvalRet(argVal.pos, toRadians(argVal.val,ec).cos());
        case R.id.fun_tan:
            argVal = evalExpr(i+1, ec);
            if (isOperator(argVal.pos, R.id.rparen, ec)) {
                argVal.pos++;
            }
            UnifiedReal arg = toRadians(argVal.val, ec);
            return new EvalRet(argVal.pos, arg.sin().divide(arg.cos()));
        case R.id.fun_ln:
            argVal = evalExpr(i+1, ec);
            if (isOperator(argVal.pos, R.id.rparen, ec)) {
                argVal.pos++;
            }
            return new EvalRet(argVal.pos, argVal.val.ln());
        case R.id.fun_exp:
            argVal = evalExpr(i+1, ec);
            if (isOperator(argVal.pos, R.id.rparen, ec)) {
                argVal.pos++;
            }
            return new EvalRet(argVal.pos, argVal.val.exp());
        case R.id.fun_log:
            argVal = evalExpr(i+1, ec);
            if (isOperator(argVal.pos, R.id.rparen, ec)) {
                argVal.pos++;
            }
            return new EvalRet(argVal.pos, argVal.val.ln().divide(UnifiedReal.TEN.ln()));
        case R.id.fun_arcsin:
            argVal = evalExpr(i+1, ec);
            if (isOperator(argVal.pos, R.id.rparen, ec)) {
                argVal.pos++;
            }
            return new EvalRet(argVal.pos, fromRadians(argVal.val.asin(), ec));
        case R.id.fun_arccos:
            argVal = evalExpr(i+1, ec);
            if (isOperator(argVal.pos, R.id.rparen, ec)) {
                argVal.pos++;
            }
            return new EvalRet(argVal.pos, fromRadians(argVal.val.acos(), ec));
        case R.id.fun_arctan:
            argVal = evalExpr(i+1, ec);
            if (isOperator(argVal.pos, R.id.rparen, ec)) {
                argVal.pos++;
            }
            return new EvalRet(argVal.pos, fromRadians(argVal.val.atan(),ec));
        default:
            throw new SyntaxException("Unrecognized token in expression");
        }
    }

    private static final UnifiedReal ONE_HUNDREDTH = new UnifiedReal(100).inverse();

    private EvalRet evalSuffix(int i, EvalContext ec) throws SyntaxException {
        final EvalRet tmp = evalUnary(i, ec);
        int cpos = tmp.pos;
        UnifiedReal val = tmp.val;

        boolean isFact;
        boolean isSquared = false;
        while ((isFact = isOperator(cpos, R.id.op_fact, ec)) ||
                (isSquared = isOperator(cpos, R.id.op_sqr, ec)) ||
                isOperator(cpos, R.id.op_pct, ec)) {
            if (isFact) {
                val = val.fact();
            } else if (isSquared) {
                val = val.multiply(val);
            } else /* percent */ {
                val = val.multiply(ONE_HUNDREDTH);
            }
            ++cpos;
        }
        return new EvalRet(cpos, val);
    }

    private EvalRet evalFactor(int i, EvalContext ec) throws SyntaxException {
        final EvalRet result1 = evalSuffix(i, ec);
        int cpos = result1.pos;  // current position
        UnifiedReal val = result1.val;   // value so far
        if (isOperator(cpos, R.id.op_pow, ec)) {
            final EvalRet exp = evalSignedFactor(cpos + 1, ec);
            cpos = exp.pos;
            val = val.pow(exp.val);
        }
        return new EvalRet(cpos, val);
    }

    private EvalRet evalSignedFactor(int i, EvalContext ec) throws SyntaxException {
        final boolean negative = isOperator(i, R.id.op_sub, ec);
        int cpos = negative ? i + 1 : i;
        EvalRet tmp = evalFactor(cpos, ec);
        cpos = tmp.pos;
        final UnifiedReal result = negative ? tmp.val.negate() : tmp.val;
        return new EvalRet(cpos, result);
    }

    private boolean canStartFactor(int i) {
        if (i >= mExpr.size()) return false;
        Token t = mExpr.get(i);
        if (!(t instanceof Operator)) return true;
        int id = ((Operator)(t)).id;
        if (KeyMaps.isBinary(id)) return false;
        switch (id) {
            case R.id.op_fact:
            case R.id.rparen:
                return false;
            default:
                return true;
        }
    }

    private EvalRet evalTerm(int i, EvalContext ec) throws SyntaxException {
        EvalRet tmp = evalSignedFactor(i, ec);
        boolean is_mul = false;
        boolean is_div = false;
        int cpos = tmp.pos;   // Current position in expression.
        UnifiedReal val = tmp.val;    // Current value.
        while ((is_mul = isOperator(cpos, R.id.op_mul, ec))
               || (is_div = isOperator(cpos, R.id.op_div, ec))
               || canStartFactor(cpos)) {
            if (is_mul || is_div) ++cpos;
            tmp = evalSignedFactor(cpos, ec);
            if (is_div) {
                val = val.divide(tmp.val);
            } else {
                val = val.multiply(tmp.val);
            }
            cpos = tmp.pos;
            is_mul = is_div = false;
        }
        return new EvalRet(cpos, val);
    }

    /**
     * Is the subexpression starting at pos a simple percent constant?
     * This is used to recognize exppressions like 200+10%, which we handle specially.
     * This is defined as a Constant or PreEval token, followed by a percent sign, and followed
     * by either nothing or an additive operator.
     * Note that we are intentionally far more restrictive in recognizing such expressions than
     * e.g. http://blogs.msdn.com/b/oldnewthing/archive/2008/01/10/7047497.aspx .
     * When in doubt, we fall back to the the naive interpretation of % as 1/100.
     * Note that 100+(10)% yields 100.1 while 100+10% yields 110.  This may be controversial,
     * but is consistent with Google web search.
     */
    private boolean isPercent(int pos) {
        if (mExpr.size() < pos + 2 || !isOperatorUnchecked(pos + 1, R.id.op_pct)) {
            return false;
        }
        Token number = mExpr.get(pos);
        if (number instanceof Operator) {
            return false;
        }
        if (mExpr.size() == pos + 2) {
            return true;
        }
        if (!(mExpr.get(pos + 2) instanceof Operator)) {
            return false;
        }
        Operator op = (Operator) mExpr.get(pos + 2);
        return op.id == R.id.op_add || op.id == R.id.op_sub || op.id == R.id.rparen;
    }

    /**
     * Compute the multiplicative factor corresponding to an N% addition or subtraction.
     * @param pos position of Constant or PreEval expression token corresponding to N.
     * @param isSubtraction this is a subtraction, as opposed to addition.
     * @param ec usable evaluation contex; only length matters.
     * @return UnifiedReal value and position, which is pos + 2, i.e. after percent sign
     */
    private EvalRet getPercentFactor(int pos, boolean isSubtraction, EvalContext ec)
            throws SyntaxException {
        EvalRet tmp = evalUnary(pos, ec);
        UnifiedReal val = isSubtraction ? tmp.val.negate() : tmp.val;
        val = UnifiedReal.ONE.add(val.multiply(ONE_HUNDREDTH));
        return new EvalRet(pos + 2 /* after percent sign */, val);
    }

    private EvalRet evalExpr(int i, EvalContext ec) throws SyntaxException {
        EvalRet tmp = evalTerm(i, ec);
        boolean is_plus;
        int cpos = tmp.pos;
        UnifiedReal val = tmp.val;
        while ((is_plus = isOperator(cpos, R.id.op_add, ec))
               || isOperator(cpos, R.id.op_sub, ec)) {
            if (isPercent(cpos + 1)) {
                tmp = getPercentFactor(cpos + 1, !is_plus, ec);
                val = val.multiply(tmp.val);
            } else {
                tmp = evalTerm(cpos + 1, ec);
                if (is_plus) {
                    val = val.add(tmp.val);
                } else {
                    val = val.subtract(tmp.val);
                }
            }
            cpos = tmp.pos;
        }
        return new EvalRet(cpos, val);
    }

    /**
     * Return the starting position of the sequence of trailing binary operators.
     */
    private int trailingBinaryOpsStart() {
        int result = mExpr.size();
        while (result > 0) {
            Token last = mExpr.get(result - 1);
            if (!(last instanceof Operator)) break;
            Operator o = (Operator)last;
            if (!KeyMaps.isBinary(o.id)) break;
            --result;
        }
        return result;
    }

    /**
     * Is the current expression worth evaluating?
     */
    public boolean hasInterestingOps() {
        int last = trailingBinaryOpsStart();
        int first = 0;
        if (last > first && isOperatorUnchecked(first, R.id.op_sub)) {
            // Leading minus is not by itself interesting.
            first++;
        }
        for (int i = first; i < last; ++i) {
            Token t1 = mExpr.get(i);
            if (t1 instanceof Operator
                    || t1 instanceof PreEval && ((PreEval)t1).hasEllipsis()) {
                return true;
            }
        }
        return false;
    }

    /**
     * Does the expression contain trig operations?
     */
    public boolean hasTrigFuncs() {
        for (Token t: mExpr) {
            if (t instanceof Operator) {
                Operator o = (Operator)t;
                if (KeyMaps.isTrigFunc(o.id)) {
                    return true;
                }
            }
        }
        return false;
    }

    /**
     * Evaluate the expression excluding trailing binary operators.
     * Errors result in exceptions, most of which are unchecked.  Should not be called
     * concurrently with modification of the expression.  May take a very long time; avoid calling
     * from UI thread.
     *
     * @param degreeMode use degrees rather than radians
     */
    UnifiedReal eval(boolean degreeMode) throws SyntaxException
                        // And unchecked exceptions thrown by UnifiedReal, CR,
                        // and BoundedRational.
    {
        try {
            // We currently never include trailing binary operators, but include other trailing
            // operators.  Thus we usually, but not always, display results for prefixes of valid
            // expressions, and don't generate an error where we previously displayed an instant
            // result.  This reflects the Android L design.
            int prefixLen = trailingBinaryOpsStart();
            EvalContext ec = new EvalContext(degreeMode, prefixLen);
            EvalRet res = evalExpr(0, ec);
            if (res.pos != prefixLen) {
                throw new SyntaxException("Failed to parse full expression");
            }
            return res.val;
        } catch (IndexOutOfBoundsException e) {
            throw new SyntaxException("Unexpected expression end");
        }
    }

    // Produce a string representation of the expression itself
    SpannableStringBuilder toSpannableStringBuilder(Context context) {
        SpannableStringBuilder ssb = new SpannableStringBuilder();
        for (Token t: mExpr) {
            ssb.append(t.toCharSequence(context));
        }
        return ssb;
    }
}<|MERGE_RESOLUTION|>--- conflicted
+++ resolved
@@ -615,17 +615,10 @@
      * The caller supplies the value, degree mode, and short string representation, which must
      * have been previously computed.  Thus this is guaranteed to terminate reasonably quickly.
      */
-<<<<<<< HEAD
-    public CalculatorExpr abbreviate(CR val, BoundedRational ratVal,
-                              boolean dm, String sr) {
-        CalculatorExpr result = new CalculatorExpr();
-        Token t = new PreEval(val, ratVal, new CalculatorExpr((ArrayList<Token>) mExpr.clone()),
-=======
     public CalculatorExpr abbreviate(UnifiedReal val, boolean dm, String sr) {
         CalculatorExpr result = new CalculatorExpr();
         @SuppressWarnings("unchecked")
         Token t = new PreEval(val, new CalculatorExpr((ArrayList<Token>) mExpr.clone()),
->>>>>>> 2cf12891
                 new EvalContext(dm, mExpr.size()), sr);
         result.mExpr.add(t);
         return result;
