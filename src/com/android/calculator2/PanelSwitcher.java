--- conflicted
+++ resolved
@@ -30,12 +30,7 @@
 
     private GestureDetector mGestureDetector;
     private int mCurrentView;
-<<<<<<< HEAD
-    private View mChild, mHistoryView;
     private View mChildren[] = new View[0];
-=======
-    private View children[];
->>>>>>> 5a589624
 
     private int mWidth;
     private TranslateAnimation inLeft;
