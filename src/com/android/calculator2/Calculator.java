--- conflicted
+++ resolved
@@ -31,8 +31,8 @@
 import android.animation.AnimatorSet;
 import android.animation.ObjectAnimator;
 import android.animation.PropertyValuesHolder;
+import android.app.ActionBar;
 import android.app.Activity;
-import android.app.AlertDialog;
 import android.content.ClipData;
 import android.content.Context;
 import android.content.DialogInterface;
@@ -45,17 +45,12 @@
 import android.support.annotation.NonNull;
 import android.support.v4.content.ContextCompat;
 import android.support.v4.view.ViewPager;
-<<<<<<< HEAD
-import android.text.SpannableString;
-=======
 import android.text.Editable;
->>>>>>> 2cf12891
 import android.text.SpannableStringBuilder;
 import android.text.Spanned;
 import android.text.TextUtils;
 import android.text.TextWatcher;
 import android.text.style.ForegroundColorSpan;
-import android.text.TextUtils;
 import android.util.Property;
 import android.view.ActionMode;
 import android.view.KeyCharacterMap;
@@ -133,77 +128,14 @@
         }
     };
 
-<<<<<<< HEAD
-    // We currently assume that the formula does not change out from under us in
-    // any way. We explicitly handle all input to the formula here.
-    private final OnKeyListener mFormulaOnKeyListener = new OnKeyListener() {
-        @Override
-        public boolean onKey(View view, int keyCode, KeyEvent keyEvent) {
-            stopActionMode();
-            // Never consume DPAD key events.
-            switch (keyCode) {
-                case KeyEvent.KEYCODE_DPAD_UP:
-                case KeyEvent.KEYCODE_DPAD_DOWN:
-                case KeyEvent.KEYCODE_DPAD_LEFT:
-                case KeyEvent.KEYCODE_DPAD_RIGHT:
-                    return false;
-            }
-            // Always cancel unrequested in-progress evaluation, so that we don't have
-            // to worry about subsequent asynchronous completion.
-            // Requested in-progress evaluations are handled below.
-            if (mCurrentState != CalculatorState.EVALUATE) {
-                mEvaluator.cancelAll(true);
-            }
-            // In other cases we go ahead and process the input normally after cancelling:
-            if (keyEvent.getAction() != KeyEvent.ACTION_UP) {
-                return true;
-            }
-            switch (keyCode) {
-                case KeyEvent.KEYCODE_NUMPAD_ENTER:
-                case KeyEvent.KEYCODE_ENTER:
-                case KeyEvent.KEYCODE_DPAD_CENTER:
-                    mCurrentButton = mEqualButton;
-                    onEquals();
-                    return true;
-                case KeyEvent.KEYCODE_DEL:
-                    mCurrentButton = mDeleteButton;
-                    onDelete();
-                    return true;
-                default:
-                    cancelIfEvaluating(false);
-                    final int raw = keyEvent.getKeyCharacterMap()
-                            .get(keyCode, keyEvent.getMetaState());
-                    if ((raw & KeyCharacterMap.COMBINING_ACCENT) != 0) {
-                        return true; // discard
-                    }
-                    // Try to discard non-printing characters and the like.
-                    // The user will have to explicitly delete other junk that gets past us.
-                    if (Character.isIdentifierIgnorable(raw)
-                            || Character.isWhitespace(raw)) {
-                        return true;
-                    }
-                    char c = (char) raw;
-                    if (c == '=') {
-                        mCurrentButton = mEqualButton;
-                        onEquals();
-                    } else {
-                        addChars(String.valueOf(c), true);
-                        redisplayAfterFormulaChange();
-                    }
-            }
-            return false;
-        }
-    };
-
-    private static final String NAME = Calculator.class.getName();
-=======
     private static final String NAME = "Calculator";
->>>>>>> 2cf12891
     private static final String KEY_DISPLAY_STATE = NAME + "_display_state";
     private static final String KEY_UNPROCESSED_CHARS = NAME + "_unprocessed_chars";
+    /**
+     * Associated value is a byte array holding the evaluator state.
+     */
     private static final String KEY_EVAL_STATE = NAME + "_eval_state";
-                // Associated value is a byte array holding both mCalculatorState
-                // and the (much more complex) evaluator state.
+    private static final String KEY_INVERSE_MODE = NAME + "_inverse_mode";
 
     private final ViewTreeObserver.OnPreDrawListener mPreDrawListener =
             new ViewTreeObserver.OnPreDrawListener() {
@@ -240,7 +172,7 @@
     private CalculatorState mCurrentState;
     private Evaluator mEvaluator;
 
-    private View mDisplayView;
+    private CalculatorDisplay mDisplayView;
     private TextView mModeView;
     private CalculatorText mFormulaText;
     private CalculatorResult mResultText;
@@ -280,7 +212,15 @@
         // Hide all default options in the ActionBar.
         getActionBar().setDisplayOptions(0);
 
-        mDisplayView = findViewById(R.id.display);
+        // Ensure the toolbar stays visible while the options menu is displayed.
+        getActionBar().addOnMenuVisibilityListener(new ActionBar.OnMenuVisibilityListener() {
+            @Override
+            public void onMenuVisibilityChanged(boolean isVisible) {
+                mDisplayView.setForceToolbarVisible(isVisible);
+            }
+        });
+
+        mDisplayView = (CalculatorDisplay) findViewById(R.id.display);
         mModeView = (TextView) findViewById(R.id.mode);
         mFormulaText = (CalculatorText) findViewById(R.id.formula);
         mResultText = (CalculatorResult) findViewById(R.id.result);
@@ -348,7 +288,8 @@
         mFormulaText.addTextChangedListener(mFormulaTextWatcher);
         mDeleteButton.setOnLongClickListener(this);
 
-        onInverseToggled(mInverseToggle.isSelected());
+        onInverseToggled(savedInstanceState != null
+                && savedInstanceState.getBoolean(KEY_INVERSE_MODE));
         onModeChanged(mEvaluator.getDegreeMode());
 
         if (mCurrentState != CalculatorState.INPUT) {
@@ -366,8 +307,6 @@
     }
 
     @Override
-<<<<<<< HEAD
-=======
     protected void onResume() {
         super.onResume();
 
@@ -376,7 +315,6 @@
     }
 
     @Override
->>>>>>> 2cf12891
     protected void onSaveInstanceState(@NonNull Bundle outState) {
         mEvaluator.cancelAll(true);
         // If there's an animation in progress, cancel it first to ensure our state is up-to-date.
@@ -395,6 +333,7 @@
             throw new AssertionError("Impossible IO exception", e);
         }
         outState.putByteArray(KEY_EVAL_STATE, byteArrayStream.toByteArray());
+        outState.putBoolean(KEY_INVERSE_MODE, mInverseToggle.isSelected());
     }
 
     // Set the state, updating delete label and display colors.
@@ -559,6 +498,7 @@
      * @param showInverse {@code true} if inverse functions should be shown
      */
     private void onInverseToggled(boolean showInverse) {
+        mInverseToggle.setSelected(showInverse);
         if (showInverse) {
             mInverseToggle.setContentDescription(getString(R.string.desc_inv_on));
             for (View invertibleButton : mInvertibleButtons) {
@@ -597,12 +537,9 @@
             mModeToggle.setText(R.string.mode_deg);
             mModeToggle.setContentDescription(getString(R.string.desc_switch_deg));
         }
-<<<<<<< HEAD
-=======
 
         // Show the toolbar to highlight the mode change.
         showAndMaybeHideToolbar();
->>>>>>> 2cf12891
     }
 
     /**
@@ -648,10 +585,16 @@
         // TODO: Could do this more incrementally.
         redisplayFormula();
         setState(CalculatorState.INPUT);
-        if (mEvaluator.getExpr().hasInterestingOps()) {
-            mEvaluator.evaluateAndShowResult();
+        if (haveUnprocessed()) {
+            mResultText.clear();
+            // Force reevaluation when text is deleted, even if expression is unchanged.
+            mEvaluator.touch();
         } else {
-            mResultText.clear();
+            if (mEvaluator.getExpr().hasInterestingOps()) {
+                mEvaluator.evaluateAndShowResult();
+            } else {
+                mResultText.clear();
+            }
         }
     }
 
@@ -681,17 +624,14 @@
     public void onButtonClick(View view) {
         // Any animation is ended before we get here.
         mCurrentButton = view;
-<<<<<<< HEAD
-        stopActionMode();
-=======
         stopActionModeOrContextMenu();
 
->>>>>>> 2cf12891
         // See onKey above for the rationale behind some of the behavior below:
         if (mCurrentState != CalculatorState.EVALUATE) {
             // Cancel evaluations that were not specifically requested.
             mEvaluator.cancelAll(true);
         }
+
         final int id = view.getId();
         switch (id) {
             case R.id.eq:
@@ -723,14 +663,20 @@
                 onModeChanged(mode);
                 setState(CalculatorState.INPUT);
                 mResultText.clear();
-                if (mEvaluator.getExpr().hasInterestingOps()) {
+                if (!haveUnprocessed() && mEvaluator.getExpr().hasInterestingOps()) {
                     mEvaluator.evaluateAndShowResult();
                 }
                 return;  // onModeChanged adjusted toolbar visibility.
             default:
                 cancelIfEvaluating(false);
-                addExplicitKeyToExpr(id);
-                redisplayAfterFormulaChange();
+                if (haveUnprocessed()) {
+                    // For consistency, append as uninterpreted characters.
+                    // This may actually be useful for a left parenthesis.
+                    addChars(KeyMaps.toString(this, id), true);
+                } else {
+                    addExplicitKeyToExpr(id);
+                    redisplayAfterFormulaChange();
+                }
                 break;
         }
         showOrHideToolbar();
@@ -825,13 +771,11 @@
         }
     }
 
+    private boolean haveUnprocessed() {
+        return mUnprocessedChars != null && !mUnprocessedChars.isEmpty();
+    }
+
     private void onEquals() {
-<<<<<<< HEAD
-        // In non-INPUT state assume this was redundant and ignore it.
-        if (mCurrentState == CalculatorState.INPUT && !mEvaluator.getExpr().isEmpty()) {
-            setState(CalculatorState.EVALUATE);
-            mEvaluator.requireResult();
-=======
         // Ignore if in non-INPUT state, or if there are no operators.
         if (mCurrentState == CalculatorState.INPUT) {
             if (haveUnprocessed()) {
@@ -841,7 +785,6 @@
                 setState(CalculatorState.EVALUATE);
                 mEvaluator.requireResult();
             }
->>>>>>> 2cf12891
         }
     }
 
@@ -854,18 +797,12 @@
         // If there is an in-progress explicit evaluation, just cancel it and return.
         if (cancelIfEvaluating(false)) return;
         setState(CalculatorState.INPUT);
-        if (mUnprocessedChars != null) {
-            int len = mUnprocessedChars.length();
-            if (len > 0) {
-                mUnprocessedChars = mUnprocessedChars.substring(0, len-1);
-            } else {
-                mEvaluator.delete();
-            }
+        if (haveUnprocessed()) {
+            mUnprocessedChars = mUnprocessedChars.substring(0, mUnprocessedChars.length() - 1);
         } else {
             mEvaluator.delete();
         }
-        if (mEvaluator.getExpr().isEmpty()
-                && (mUnprocessedChars == null || mUnprocessedChars.isEmpty())) {
+        if (mEvaluator.getExpr().isEmpty() && !haveUnprocessed()) {
             // Resulting formula won't be announced, since it's empty.
             announceClearedForAccessibility();
         }
@@ -884,11 +821,7 @@
         revealView.setBottom(displayRect.bottom);
         revealView.setLeft(displayRect.left);
         revealView.setRight(displayRect.right);
-<<<<<<< HEAD
-        revealView.setBackgroundColor(getResources().getColor(colorRes));
-=======
         revealView.setBackgroundColor(ContextCompat.getColor(this, colorRes));
->>>>>>> 2cf12891
         groupOverlay.add(revealView);
 
         final int[] clearLocation = new int[2];
@@ -935,7 +868,7 @@
     }
 
     private void onClear() {
-        if (mEvaluator.getExpr().isEmpty()) {
+        if (mEvaluator.getExpr().isEmpty() && !haveUnprocessed()) {
             return;
         }
         cancelIfEvaluating(true);
@@ -973,7 +906,6 @@
             mResultText.clear();
         }
     }
-
 
     // Animate movement of result into the top formula slot.
     // Result window now remains translated in the top slot while the result is displayed.
