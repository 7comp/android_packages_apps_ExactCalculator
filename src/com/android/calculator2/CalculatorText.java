--- conflicted
+++ resolved
@@ -138,8 +138,6 @@
 
     @Override
     protected void onMeasure(int widthMeasureSpec, int heightMeasureSpec) {
-<<<<<<< HEAD
-=======
         if (!isLaidOut()) {
             // Prevent shrinking/resizing with our variable textSize.
             setTextSizeInternal(TypedValue.COMPLEX_UNIT_PX, mMaximumTextSize,
@@ -148,29 +146,12 @@
                     + getCompoundPaddingTop());
         }
 
->>>>>>> 3a05c7e0
         // Re-calculate our textSize based on new width.
         mWidthConstraint = MeasureSpec.getSize(widthMeasureSpec)
                 - getPaddingLeft() - getPaddingRight();
-<<<<<<< HEAD
-        if (mWidthConstraint != width) {
-            mWidthConstraint = width;
-
-            if (!isLaidOut()) {
-                // Prevent shrinking/resizing with our variable textSize.
-                setTextSizeInternal(TypedValue.COMPLEX_UNIT_PX, mMaximumTextSize,
-                        false /* notifyListener */);
-                setMinHeight(getLineHeight() + getCompoundPaddingBottom()
-                        + getCompoundPaddingTop());
-            }
-
-            setTextSizeInternal(TypedValue.COMPLEX_UNIT_PX, getVariableTextSize(getText()),
-                    false);
-=======
         final float textSize = getVariableTextSize(getText());
         if (getTextSize() != textSize) {
             setTextSizeInternal(TypedValue.COMPLEX_UNIT_PX, textSize, false /* notifyListener */);
->>>>>>> 3a05c7e0
         }
 
         super.onMeasure(widthMeasureSpec, heightMeasureSpec);
